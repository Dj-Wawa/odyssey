--- conflicted
+++ resolved
@@ -164,13 +164,7 @@
         <item name="android:windowBackground">?attr/odyssey_color_background</item>
     </style>
 
-<<<<<<< HEAD
-    <style name="AppTheme.Preference" parent="@style/PreferenceThemeOverlay.v14.Material">
-        <item name="android:background">@color/colorBackground</item>
-    </style>
-=======
     <style name="AppTheme.Preference" parent="@style/PreferenceThemeOverlay.v14.Material"/>
->>>>>>> 4de7f3c8
 
     <style name="AppTheme.NavDrawerHeader" parent="ThemeOverlay.AppCompat">
         <item name="colorPrimary">?attr/odyssey_color_primary</item>
