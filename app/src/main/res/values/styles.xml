<!--
  ~ Copyright (C) 2016  Hendrik Borghorst & Frederik Luetkes
  ~
  ~ This program is free software: you can redistribute it and/or modify
  ~ it under the terms of the GNU General Public License as published by
  ~ the Free Software Foundation, either version 3 of the License, or
  ~ (at your option) any later version.
  ~
  ~ This program is distributed in the hope that it will be useful,
  ~ but WITHOUT ANY WARRANTY; without even the implied warranty of
  ~ MERCHANTABILITY or FITNESS FOR A PARTICULAR PURPOSE.  See the
  ~ GNU General Public License for more details.
  ~
  ~ You should have received a copy of the GNU General Public License
  ~ along with this program.  If not, see <http://www.gnu.org/licenses/>.
  ~
  -->

<resources>

    <!-- Color themes -->
    <style name="AppTheme.indigo" parent="AppTheme">
        <item name="odyssey_color_primary">@color/colorPrimary_indigo</item>
        <item name="odyssey_color_primary_dark">@color/colorPrimaryDark_indigo</item>
        <item name="odyssey_color_accent">@color/colorAccent_indigo</item>
        <item name="odyssey_color_background">@color/colorBackground_indigo</item>
        <item name="odyssey_color_background_selected">@color/colorBackgroundSelected_indigo</item>
        <item name="odyssey_color_navheader_icon">@color/colorNavheaderIcon_indigo</item>
        <item name="odyssey_color_text_accent">@color/colorTextAccent_indigo</item>
        <item name="odyssey_color_text_background_primary">@color/colorTextBackgroundPrimary_indigo</item>
        <item name="odyssey_color_text_background_secondary">@color/colorTextBackgroundSecondary_indigo</item>
    </style>

    <style name="AppTheme.orange" parent="AppTheme">
        <item name="odyssey_color_primary">@color/colorPrimary_orange</item>
        <item name="odyssey_color_primary_dark">@color/colorPrimaryDark_orange</item>
        <item name="odyssey_color_accent">@color/colorAccent_orange</item>
        <item name="odyssey_color_background">@color/colorBackground_orange</item>
        <item name="odyssey_color_background_selected">@color/colorBackgroundSelected_orange</item>
        <item name="odyssey_color_navheader_icon">@color/colorNavheaderIcon_orange</item>
        <item name="odyssey_color_text_accent">@color/colorTextAccent_orange</item>
        <item name="odyssey_color_text_background_primary">@color/colorTextBackgroundPrimary_orange</item>
        <item name="odyssey_color_text_background_secondary">@color/colorTextBackgroundSecondary_orange</item>
    </style>

    <style name="AppTheme.deepOrange" parent="AppTheme">
        <item name="odyssey_color_primary">@color/colorPrimary_deepOrange</item>
        <item name="odyssey_color_primary_dark">@color/colorPrimaryDark_deepOrange</item>
        <item name="odyssey_color_accent">@color/colorAccent_deepOrange</item>
        <item name="odyssey_color_background">@color/colorBackground_deepOrange</item>
        <item name="odyssey_color_background_selected">@color/colorBackgroundSelected_deepOrange</item>
        <item name="odyssey_color_navheader_icon">@color/colorNavheaderIcon_deepOrange</item>
        <item name="odyssey_color_text_accent">@color/colorTextAccent_deepOrange</item>
        <item name="odyssey_color_text_background_primary">@color/colorTextBackgroundPrimary_deepOrange</item>
        <item name="odyssey_color_text_background_secondary">@color/colorTextBackgroundSecondary_deepOrange</item>
    </style>

    <style name="AppTheme.blue" parent="AppTheme">
        <item name="odyssey_color_primary">@color/colorPrimary_blue</item>
        <item name="odyssey_color_primary_dark">@color/colorPrimaryDark_blue</item>
        <item name="odyssey_color_accent">@color/colorAccent_blue</item>
        <item name="odyssey_color_background">@color/colorBackground_blue</item>
        <item name="odyssey_color_background_selected">@color/colorBackgroundSelected_blue</item>
        <item name="odyssey_color_navheader_icon">@color/colorNavheaderIcon_blue</item>
        <item name="odyssey_color_text_accent">@color/colorTextAccent_blue</item>
        <item name="odyssey_color_text_background_primary">@color/colorTextBackgroundPrimary_blue</item>
        <item name="odyssey_color_text_background_secondary">@color/colorTextBackgroundSecondary_blue</item>
    </style>

    <style name="AppTheme.darkGrey" parent="AppTheme">
        <item name="odyssey_color_primary">@color/colorPrimary_darkGrey</item>
        <item name="odyssey_color_primary_dark">@color/colorPrimaryDark_darkGrey</item>
        <item name="odyssey_color_accent">@color/colorAccent_darkGrey</item>
        <item name="odyssey_color_background">@color/colorBackground_darkGrey</item>
        <item name="odyssey_color_background_selected">@color/colorBackgroundSelected_darkGrey</item>
        <item name="odyssey_color_navheader_icon">@color/colorNavheaderIcon_darkGrey</item>
        <item name="odyssey_color_text_accent">@color/colorTextAccent_darkGrey</item>
        <item name="odyssey_color_text_background_primary">@color/colorTextBackgroundPrimary_darkGrey</item>
        <item name="odyssey_color_text_background_secondary">@color/colorTextBackgroundSecondary_darkGrey</item>
    </style>

    <style name="AppTheme.brown" parent="AppTheme">
        <item name="odyssey_color_primary">@color/colorPrimary_brown</item>
        <item name="odyssey_color_primary_dark">@color/colorPrimaryDark_brown</item>
        <item name="odyssey_color_accent">@color/colorAccent_brown</item>
        <item name="odyssey_color_background">@color/colorBackground_brown</item>
        <item name="odyssey_color_background_selected">@color/colorBackgroundSelected_brown</item>
        <item name="odyssey_color_navheader_icon">@color/colorNavheaderIcon_brown</item>
        <item name="odyssey_color_text_accent">@color/colorTextAccent_brown</item>
        <item name="odyssey_color_text_background_primary">@color/colorTextBackgroundPrimary_brown</item>
        <item name="odyssey_color_text_background_secondary">@color/colorTextBackgroundSecondary_brown</item>
    </style>

    <style name="AppTheme.lightGreen" parent="AppTheme">
        <item name="odyssey_color_primary">@color/colorPrimary_lightGreen</item>
        <item name="odyssey_color_primary_dark">@color/colorPrimaryDark_lightGreen</item>
        <item name="odyssey_color_accent">@color/colorAccent_lightGreen</item>
        <item name="odyssey_color_background">@color/colorBackground_lightGreen</item>
        <item name="odyssey_color_background_selected">@color/colorBackgroundSelected_lightGreen</item>
        <item name="odyssey_color_navheader_icon">@color/colorNavheaderIcon_lightGreen</item>
        <item name="odyssey_color_text_accent">@color/colorTextAccent_lightGreen</item>
        <item name="odyssey_color_text_background_primary">@color/colorTextBackgroundPrimary_lightGreen</item>
        <item name="odyssey_color_text_background_secondary">@color/colorTextBackgroundSecondary_lightGreen</item>
    </style>

    <style name="AppTheme.red" parent="AppTheme">
        <item name="odyssey_color_primary">@color/colorPrimary_red</item>
        <item name="odyssey_color_primary_dark">@color/colorPrimaryDark_red</item>
        <item name="odyssey_color_accent">@color/colorAccent_light_red</item>
        <item name="odyssey_color_background">@color/colorBackground_red</item>
        <item name="odyssey_color_background_selected">@color/colorBackgroundSelected_red</item>
        <item name="odyssey_color_navheader_icon">@color/colorNavheaderIcon_red</item>
        <item name="odyssey_color_text_accent">@color/colorTextAccent_red</item>
        <item name="odyssey_color_text_background_primary">@color/colorTextBackgroundPrimary_red</item>
        <item name="odyssey_color_text_background_secondary">@color/colorTextBackgroundSecondary_red</item>
    </style>

    <style name="AppTheme.indigo_light" parent="AppThemeLight">
        <item name="odyssey_color_primary">@color/colorPrimary_light_indigo</item>
        <item name="odyssey_color_primary_dark">@color/colorPrimaryDark_light_indigo</item>
        <item name="odyssey_color_accent">@color/colorAccent_light_indigo</item>
        <item name="odyssey_color_background">@color/colorBackground_light_indigo</item>
        <item name="odyssey_color_background_selected">@color/colorBackgroundSelected_light_indigo</item>
        <item name="odyssey_color_navheader_icon">@color/colorNavheaderIcon_light_indigo</item>
        <item name="odyssey_color_text_accent">@color/colorTextAccent_light_indigo</item>
        <item name="odyssey_color_text_background_primary">@color/colorTextBackgroundPrimary_light_indigo</item>
        <item name="odyssey_color_text_background_secondary">@color/colorTextBackgroundSecondary_light_indigo</item>
    </style>

    <style name="AppTheme.orange_light" parent="AppThemeLight">
        <item name="odyssey_color_primary">@color/colorPrimary_light_orange</item>
        <item name="odyssey_color_primary_dark">@color/colorPrimaryDark_light_orange</item>
        <item name="odyssey_color_accent">@color/colorAccent_light_orange</item>
        <item name="odyssey_color_background">@color/colorBackground_light_orange</item>
        <item name="odyssey_color_background_selected">@color/colorBackgroundSelected_light_orange</item>
        <item name="odyssey_color_navheader_icon">@color/colorNavheaderIcon_light_orange</item>
        <item name="odyssey_color_text_accent">@color/colorTextAccent_light_orange</item>
        <item name="odyssey_color_text_background_primary">@color/colorTextBackgroundPrimary_light_orange</item>
        <item name="odyssey_color_text_background_secondary">@color/colorTextBackgroundSecondary_light_orange</item>
    </style>

    <style name="AppTheme.deepOrange_light" parent="AppThemeLight">
        <item name="odyssey_color_primary">@color/colorPrimary_light_deepOrange</item>
        <item name="odyssey_color_primary_dark">@color/colorPrimaryDark_light_deepOrange</item>
        <item name="odyssey_color_accent">@color/colorAccent_light_deepOrange</item>
        <item name="odyssey_color_background">@color/colorBackground_light_deepOrange</item>
        <item name="odyssey_color_background_selected">@color/colorBackgroundSelected_light_deepOrange</item>
        <item name="odyssey_color_navheader_icon">@color/colorNavheaderIcon_light_deepOrange</item>
        <item name="odyssey_color_text_accent">@color/colorTextAccent_light_deepOrange</item>
        <item name="odyssey_color_text_background_primary">@color/colorTextBackgroundPrimary_light_deepOrange</item>
        <item name="odyssey_color_text_background_secondary">@color/colorTextBackgroundSecondary_light_deepOrange</item>
    </style>

    <style name="AppTheme.blue_light" parent="AppThemeLight">
        <item name="odyssey_color_primary">@color/colorPrimary_light_blue</item>
        <item name="odyssey_color_primary_dark">@color/colorPrimaryDark_light_blue</item>
        <item name="odyssey_color_accent">@color/colorAccent_light_blue</item>
        <item name="odyssey_color_background">@color/colorBackground_light_blue</item>
        <item name="odyssey_color_background_selected">@color/colorBackgroundSelected_light_blue</item>
        <item name="odyssey_color_navheader_icon">@color/colorNavheaderIcon_light_blue</item>
        <item name="odyssey_color_text_accent">@color/colorTextAccent_light_blue</item>
        <item name="odyssey_color_text_background_primary">@color/colorTextBackgroundPrimary_light_blue</item>
        <item name="odyssey_color_text_background_secondary">@color/colorTextBackgroundSecondary_light_blue</item>
    </style>

    <style name="AppTheme.darkGrey_light" parent="AppThemeLight">
        <item name="odyssey_color_primary">@color/colorPrimary_light_darkGrey</item>
        <item name="odyssey_color_primary_dark">@color/colorPrimaryDark_light_darkGrey</item>
        <item name="odyssey_color_accent">@color/colorAccent_light_darkGrey</item>
        <item name="odyssey_color_background">@color/colorBackground_light_darkGrey</item>
        <item name="odyssey_color_background_selected">@color/colorBackgroundSelected_light_darkGrey</item>
        <item name="odyssey_color_navheader_icon">@color/colorNavheaderIcon_light_darkGrey</item>
        <item name="odyssey_color_text_accent">@color/colorTextAccent_light_darkGrey</item>
        <item name="odyssey_color_text_background_primary">@color/colorTextBackgroundPrimary_light_darkGrey</item>
        <item name="odyssey_color_text_background_secondary">@color/colorTextBackgroundSecondary_light_darkGrey</item>
    </style>

    <style name="AppTheme.brown_light" parent="AppThemeLight">
        <item name="odyssey_color_primary">@color/colorPrimary_light_brown</item>
        <item name="odyssey_color_primary_dark">@color/colorPrimaryDark_light_brown</item>
        <item name="odyssey_color_accent">@color/colorAccent_light_brown</item>
        <item name="odyssey_color_background">@color/colorBackground_light_brown</item>
        <item name="odyssey_color_background_selected">@color/colorBackgroundSelected_light_brown</item>
        <item name="odyssey_color_navheader_icon">@color/colorNavheaderIcon_light_brown</item>
        <item name="odyssey_color_text_accent">@color/colorTextAccent_light_brown</item>
        <item name="odyssey_color_text_background_primary">@color/colorTextBackgroundPrimary_light_brown</item>
        <item name="odyssey_color_text_background_secondary">@color/colorTextBackgroundSecondary_light_brown</item>
    </style>

    <style name="AppTheme.lightGreen_light" parent="AppThemeLight">
        <item name="odyssey_color_primary">@color/colorPrimary_light_lightGreen</item>
        <item name="odyssey_color_primary_dark">@color/colorPrimaryDark_light_lightGreen</item>
        <item name="odyssey_color_accent">@color/colorAccent_light_lightGreen</item>
        <item name="odyssey_color_background">@color/colorBackground_light_lightGreen</item>
        <item name="odyssey_color_background_selected">@color/colorBackgroundSelected_light_lightGreen</item>
        <item name="odyssey_color_navheader_icon">@color/colorNavheaderIcon_light_lightGreen</item>
        <item name="odyssey_color_text_accent">@color/colorTextAccent_light_lightGreen</item>
        <item name="odyssey_color_text_background_primary">@color/colorTextBackgroundPrimary_light_lightGreen</item>
        <item name="odyssey_color_text_background_secondary">@color/colorTextBackgroundSecondary_lightGreen</item>
    </style>

    <style name="AppTheme.red_light" parent="AppThemeLight">
        <item name="odyssey_color_primary">@color/colorPrimary_light_red</item>
        <item name="odyssey_color_primary_dark">@color/colorPrimaryDark_light_red</item>
        <item name="odyssey_color_accent">@color/colorAccent_light_red</item>
        <item name="odyssey_color_background">@color/colorBackground_light_red</item>
        <item name="odyssey_color_background_selected">@color/colorBackgroundSelected_light_red</item>
        <item name="odyssey_color_navheader_icon">@color/colorNavheaderIcon_light_red</item>
        <item name="odyssey_color_text_accent">@color/colorTextAccent_light_red</item>
        <item name="odyssey_color_text_background_primary">@color/colorTextBackgroundPrimary_light_red</item>
        <item name="odyssey_color_text_background_secondary">@color/colorTextBackgroundSecondary_light_red</item>
    </style>

    <style name="AppTheme.oledDark" parent="AppTheme">
        <item name="odyssey_color_primary">@color/colorPrimary_oledDark</item>
        <item name="odyssey_color_primary_dark">@color/colorPrimaryDark_oledDark</item>
        <item name="odyssey_color_accent">@color/colorAccent_oledDark</item>
        <item name="odyssey_color_background">@color/colorBackground_oledDark</item>
        <item name="odyssey_color_background_selected">@color/colorBackgroundSelected_oledDark</item>
        <item name="odyssey_color_navheader_icon">@color/colorNavheaderIcon_oledDark</item>
        <item name="odyssey_color_text_accent">@color/colorTextAccent_oledDark</item>
        <item name="odyssey_color_text_background_primary">@color/colorTextBackgroundPrimary_oledDark</item>
        <item name="odyssey_color_text_background_secondary">@color/colorTextBackgroundSecondary_oledDark</item>
    </style>
    

    <style name="AppTheme" parent="Theme.AppCompat">
        <item name="android:alertDialogTheme">@style/AppTheme.Dialog</item>
        <item name="android:dialogTheme">@style/AppTheme.Dialog</item>
        <item name="alertDialogTheme">@style/AppTheme.Dialog</item>
        <item name="dialogTheme">@style/AppTheme.Dialog</item>
        <item name="windowActionBar">false</item>
        <item name="windowNoTitle">true</item>
        <item name="preferenceTheme">@style/AppTheme.Preference</item>
        <item name="android:windowDrawsSystemBarBackgrounds">true</item>
        <item name="android:statusBarColor">@android:color/transparent</item>
        <item name="odyssey_navdrawer_theme">@style/AppTheme.NavDrawer</item>
        <!-- Odyssey color values -->
        <item name="colorPrimaryDark">?attr/odyssey_color_primary_dark</item>
        <item name="colorAccent">?attr/odyssey_color_accent</item>
        <item name="colorPrimary">?attr/odyssey_color_primary</item>
        <item name="android:colorPrimaryDark">?attr/odyssey_color_primary_dark</item>
        <item name="android:colorAccent">?attr/odyssey_color_accent</item>
        <item name="android:colorPrimary">?attr/odyssey_color_primary</item>
        <item name="android:colorBackground">?attr/odyssey_color_background</item>
        <item name="android:colorPressedHighlight">?attr/odyssey_color_background_selected</item>
        <item name="android:textColorPrimary">?attr/odyssey_color_text_accent</item>
        <item name="android:textColorSecondary">?attr/odyssey_color_text_background_secondary</item>
        <item name="android:textColorTertiary">?attr/odyssey_color_text_background_secondary</item>
        <item name="android:textColor">?attr/odyssey_color_text_background_primary</item>
        <item name="odyssey_cover_background">#111111</item>
        <item name="odyssey_grid_gradient">@drawable/grid_item_gradient_dark</item>
    </style>


    <style name="AppTheme.AppBarOverlay" parent="AppTheme">
        <item name="android:textColorSecondary">?attr/odyssey_color_text_accent</item>
    </style>

    <style name="AppTheme.PopupOverlay" parent="AppTheme">
        <item name="android:textColor">?attr/odyssey_color_text_accent</item>
    </style>

    <style name="AppTheme.NavDrawer" parent="AppTheme">
        <item name="colorPrimary">?attr/odyssey_color_accent</item>
        <item name="android:textColorPrimary">?attr/odyssey_color_text_background_primary</item>
    </style>

    <style name="AppTheme.Preference" parent="@style/PreferenceThemeOverlay.v14.Material">
<<<<<<< HEAD
        <item name="android:background">?attr/odyssey_color_background</item>
=======
        <item name="colorPrimary">?attr/odyssey_color_accent</item>
        <item name="android:textColor">?attr/odyssey_color_text_background_primary</item>
        <item name="android:textColorPrimary">?attr/odyssey_color_text_background_primary</item>
>>>>>>> fd47286c
    </style>

    <style name="AppTheme.NavDrawerHeader" parent="AppTheme">
        <item name="colorPrimary">?attr/odyssey_color_primary</item>
        <item name="colorPrimaryDark">?attr/odyssey_color_primary</item>
    </style>

    <style name="SplashTheme" parent="Theme.AppCompat.NoActionBar">
        <item name="android:windowBackground">@drawable/splash_background</item>
    </style>

    <style name="AppTheme.Dialog" parent="Theme.AppCompat.Dialog.Alert">
        <item name="android:colorAccent">?attr/odyssey_color_accent</item>
        <item name="android:textColor">?attr/odyssey_color_text_background_primary</item>
        <item name="android:textColorPrimary">?attr/odyssey_color_text_background_primary</item>
        <item name="android:textColorSecondary">?attr/odyssey_color_text_background_secondary</item>
        <item name="android:textColorTertiary">?attr/odyssey_color_text_background_secondary</item>
        <item name="android:windowBackground">?attr/odyssey_color_background</item>
        <item name="colorAccent">?attr/odyssey_color_accent</item>
    </style>

    <style name="AppThemeLight" parent="Theme.AppCompat.Light">
        <item name="android:alertDialogTheme">@style/AppThemeLight.Dialog</item>
        <item name="android:dialogTheme">@style/AppThemeLight.Dialog</item>
        <item name="alertDialogTheme">@style/AppThemeLight.Dialog</item>
        <item name="dialogTheme">@style/AppThemeLight.Dialog</item>
        <item name="windowActionBar">false</item>
        <item name="windowNoTitle">true</item>
        <item name="preferenceTheme">@style/AppThemeLight.Preference</item>
        <item name="android:windowDrawsSystemBarBackgrounds">true</item>
        <item name="android:statusBarColor">@android:color/transparent</item>
        <item name="odyssey_navdrawer_theme">@style/AppThemeLight.NavDrawer</item>
        <!-- Odyssey color values -->
        <item name="colorPrimaryDark">?attr/odyssey_color_primary_dark</item>
        <item name="colorAccent">?attr/odyssey_color_accent</item>
        <item name="colorPrimary">?attr/odyssey_color_primary</item>
        <item name="android:colorPrimaryDark">?attr/odyssey_color_primary_dark</item>
        <item name="android:colorAccent">?attr/odyssey_color_accent</item>
        <item name="android:colorPrimary">?attr/odyssey_color_primary</item>
        <item name="android:colorBackground">?attr/odyssey_color_background</item>
        <item name="android:colorPressedHighlight">?attr/odyssey_color_background_selected</item>
        <item name="android:textColorPrimary">?attr/odyssey_color_text_accent</item>
        <item name="android:textColorSecondary">?attr/odyssey_color_text_background_secondary</item>
        <item name="android:textColorTertiary">?attr/odyssey_color_text_background_secondary</item>
        <item name="android:textColor">?attr/odyssey_color_text_background_primary</item>
        <item name="odyssey_cover_background">#FFFFFF</item>
        <item name="odyssey_grid_gradient">@drawable/grid_item_gradient_light</item>
    </style>


    <style name="AppThemeLight.AppBarOverlay" parent="AppThemeLight">
        <item name="android:textColorSecondary">?attr/odyssey_color_text_accent</item>
    </style>

    <style name="AppThemeLight.PopupOverlay" parent="AppThemeLight">
        <item name="android:textColor">?attr/odyssey_color_text_accent</item>
    </style>

    <style name="AppThemeLight.NavDrawer" parent="AppThemeLight">
        <item name="colorPrimary">?attr/odyssey_color_accent</item>
        <item name="android:textColorPrimary">?attr/odyssey_color_text_background_primary</item>
    </style>

    <style name="AppThemeLight.Preference" parent="@style/PreferenceThemeOverlay.v14.Material">
        <item name="colorPrimary">?attr/odyssey_color_accent</item>
        <item name="android:textColor">?attr/odyssey_color_text_background_primary</item>
        <item name="android:textColorPrimary">?attr/odyssey_color_text_background_primary</item>
    </style>

    <style name="AppThemeLight.NavDrawerHeader" parent="AppThemeLight">
        <item name="colorPrimary">?attr/odyssey_color_primary</item>
        <item name="colorPrimaryDark">?attr/odyssey_color_primary</item>
    </style>

    <style name="AppThemeLight.Dialog" parent="Theme.AppCompat.Light.Dialog.Alert">
        <item name="android:colorAccent">?attr/odyssey_color_accent</item>
        <item name="android:textColor">?attr/odyssey_color_text_background_primary</item>
        <item name="android:textColorPrimary">?attr/odyssey_color_text_background_primary</item>
        <item name="android:textColorSecondary">?attr/odyssey_color_text_background_secondary</item>
        <item name="android:textColorTertiary">?attr/odyssey_color_text_background_secondary</item>
        <item name="android:windowBackground">?attr/odyssey_color_background</item>
        <item name="colorAccent">?attr/odyssey_color_accent</item>
    </style>
</resources><|MERGE_RESOLUTION|>--- conflicted
+++ resolved
@@ -222,7 +222,7 @@
         <item name="odyssey_color_text_background_primary">@color/colorTextBackgroundPrimary_oledDark</item>
         <item name="odyssey_color_text_background_secondary">@color/colorTextBackgroundSecondary_oledDark</item>
     </style>
-    
+
 
     <style name="AppTheme" parent="Theme.AppCompat">
         <item name="android:alertDialogTheme">@style/AppTheme.Dialog</item>
@@ -267,13 +267,9 @@
     </style>
 
     <style name="AppTheme.Preference" parent="@style/PreferenceThemeOverlay.v14.Material">
-<<<<<<< HEAD
-        <item name="android:background">?attr/odyssey_color_background</item>
-=======
         <item name="colorPrimary">?attr/odyssey_color_accent</item>
         <item name="android:textColor">?attr/odyssey_color_text_background_primary</item>
         <item name="android:textColorPrimary">?attr/odyssey_color_text_background_primary</item>
->>>>>>> fd47286c
     </style>
 
     <style name="AppTheme.NavDrawerHeader" parent="AppTheme">
