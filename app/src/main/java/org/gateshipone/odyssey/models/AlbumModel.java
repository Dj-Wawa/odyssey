--- conflicted
+++ resolved
@@ -50,15 +50,7 @@
     /**
      * Constructs a AlbumModel instance with the given parameters.
      */
-<<<<<<< HEAD
     public AlbumModel(String name, String albumArtURL, String artistName, String albumKey, long albumID) {
-        mAlbumName = name;
-        mAlbumArtURL = albumArtURL;
-        mArtistName = artistName;
-        mAlbumKey = albumKey;
-        mAlbumID = albumID;
-=======
-    public AlbumModel(String name, String albumArtURL, String artistName, String albumKey) {
         if (name != null) {
             mAlbumName = name;
         } else {
@@ -82,7 +74,8 @@
         } else {
             mAlbumKey = "";
         }
->>>>>>> ffbb9e1c
+
+        mAlbumID = albumID;
     }
 
     /**
