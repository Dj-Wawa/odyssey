--- conflicted
+++ resolved
@@ -56,21 +56,17 @@
         LayoutInflater inflater = (LayoutInflater) context.getSystemService(Context.LAYOUT_INFLATER_SERVICE);
         inflater.inflate(R.layout.gridview_item, this, true);
 
+        setLayoutParams(layoutParams);
+
         mImageView = (ImageView) findViewById(R.id.grid_item_cover_image);
         mTitleView = (TextView) findViewById(R.id.grid_item_title);
         mSwitcher = (ViewSwitcher) findViewById(R.id.grid_item_view_switcher);
 
         mHolder = new AsyncLoader.CoverViewHolder();
-<<<<<<< HEAD
         mHolder.gridItem = this;
         mHolder.mAdapter = adapter;
-        mHolder.imageDimension = new Pair<>(mImageView.getWidth(), mImageView.getHeight());
-=======
-        mHolder.coverViewReference = mImageView;
-        mHolder.coverViewSwitcher = mSwitcher;
 
         setLayoutParams(layoutParams);
->>>>>>> b654c361
 
         mCoverDone = false;
         mSwitcher.setOutAnimation(null);
@@ -108,15 +104,6 @@
         mHolder.artworkManager = artworkManager;
         mHolder.modelItem = modelItem;
 
-    }
-
-    @Override
-    public void setLayoutParams(ViewGroup.LayoutParams params) {
-        super.setLayoutParams(params);
-
-        if (mHolder != null) {
-            mHolder.imageDimension = new Pair<>(params.width, params.height);
-        }
     }
 
     /**
@@ -158,4 +145,12 @@
         }
     }
 
+    @Override
+    public void setLayoutParams(ViewGroup.LayoutParams params) {
+        super.setLayoutParams(params);
+
+        if (mHolder != null) {
+            mHolder.imageDimension = new Pair<>(params.width, params.height);
+        }
+    }
 }