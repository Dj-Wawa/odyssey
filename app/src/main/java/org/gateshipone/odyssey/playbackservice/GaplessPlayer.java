/*
 * Copyright (C) 2017 Team Gateship-One
 * (Hendrik Borghorst & Frederik Luetkes)
 *
 * The AUTHORS.md file contains a detailed contributors list:
 * <https://github.com/gateship-one/odyssey/blob/master/AUTHORS.md>
 *
 * This program is free software: you can redistribute it and/or modify
 * it under the terms of the GNU General Public License as published by
 * the Free Software Foundation, either version 3 of the License, or
 * (at your option) any later version.
 *
 * This program is distributed in the hope that it will be useful,
 * but WITHOUT ANY WARRANTY; without even the implied warranty of
 * MERCHANTABILITY or FITNESS FOR A PARTICULAR PURPOSE.  See the
 * GNU General Public License for more details.
 *
 * You should have received a copy of the GNU General Public License
 * along with this program.  If not, see <http://www.gnu.org/licenses/>.
 *
 */

package org.gateshipone.odyssey.playbackservice;

import java.io.IOException;
import java.util.ArrayList;
import java.util.concurrent.Semaphore;

import android.content.Intent;
import android.media.AudioManager;
import android.media.MediaPlayer;
import android.media.MediaPlayer.OnPreparedListener;
import android.media.audiofx.AudioEffect;
import android.net.Uri;
import android.os.PowerManager;
import android.util.Log;

import org.gateshipone.odyssey.utils.FormatHelper;

/**
 * This class provides an easy to use interface for the android provided
 * mediaplayer class. It handles the transition between songs so the playback
 * appears to be gapless.
 * <p>
 * This does not work on all devices as some devices have a gap during song transition
 * because of hardware decoders that don't handle transitions gapless.
 */
public class GaplessPlayer {
    private final static String TAG = "OdysseyGaplessPlayer";

    public enum REASON {
        IOError, SecurityError, StateError, ArgumentError
    }

    /**
     * MediaPlayer of the currently playing track (if any)
     */
    private MediaPlayer mCurrentMediaPlayer = null;

    /**
     * MediaPlayer of the next track to play. This can be null if no next player is set.
     */
    private MediaPlayer mNextMediaPlayer = null;

    /**
     * Saves if the player for the current track is prepared or not.
     */
    private boolean mCurrentPrepared = false;

    /**
     * Saves if the second player is finished with preparing.
     */
    private boolean mSecondPrepared = false;

    /**
     * Saves if the second player is currently preparing to play (buffering,opening codec, opening hw decoder,...)
     */
    private boolean mSecondPreparing = false;

    /**
     * URL of the currently playing song (if any)
     */
    private String mPrimarySource = null;

    /**
     * URL of the next song to play.
     */
    private String mSecondarySource = null;

    /**
     * Time value to seek to after preparing the current song. This is used for resuming playback
     * at a specific position.
     */
    private int mPrepareTime = 0;

    /**
     * PlaybackService using this class. This required as a context for wakelocks, callbacks,...
     */
    private PlaybackService mPlaybackService;

    /**
     * Lock to synchronize access to the boolean variable mSecondPreparing
     */
    private Semaphore mSecondPreparingLock;

    /**
     * Registered listeners for track finish callbacks
     */
    private ArrayList<OnTrackFinishedListener> mTrackFinishedListeners;

    /**
     * Registered listeners for track start callbacks
     */
    private ArrayList<OnTrackStartedListener> mTrackStartListeners;

    /**
     * Public constructor.
     *
     * @param service PlaybackService to use as context and for callbacks.
     */
    public GaplessPlayer(PlaybackService service) {
        this.mTrackFinishedListeners = new ArrayList<>();
        this.mTrackStartListeners = new ArrayList<>();
        mPlaybackService = service;
        mSecondPreparingLock = new Semaphore(1);
        Log.v(TAG, "MyPid: " + android.os.Process.myPid() + " MyTid: " + android.os.Process.myTid());
    }

    /**
     * This method will prepare the song with the URL to play and after preparing starts playing it.
     *
     * @param uri URL of the ressource to play.
     * @throws PlaybackException In case of error the Exception is thrown
     */
    public void play(String uri) throws PlaybackException {
        play(uri, 0);
    }

    /**
     * Initializes the first mediaplayers with uri and prepares it so it can get
     * started
     *
     * @param uri - Path to media file
     * @throws IllegalArgumentException
     * @throws SecurityException
     * @throws IllegalStateException
     * @throws IOException
     */
    public synchronized void play(String uri, int jumpTime) throws PlaybackException {
        // Another player currently exists, remove it.
        if (mCurrentMediaPlayer != null) {
            mCurrentMediaPlayer.reset();
            mCurrentMediaPlayer.release();
            mCurrentMediaPlayer = null;
        }

        // Create new MediaPlayer object.
        mCurrentMediaPlayer = new MediaPlayer();
        mCurrentPrepared = false;

        // Set the type of the stream to music.
        mCurrentMediaPlayer.setAudioStreamType(AudioManager.STREAM_MUSIC);
        try {
            // Set the datasource of the player to the provider URI
            mCurrentMediaPlayer.setDataSource(mPlaybackService.getApplicationContext(),
                    FormatHelper.encodeURI(uri));
        } catch (IllegalArgumentException e) {
            throw new PlaybackException(REASON.ArgumentError);
        } catch (SecurityException e) {
            throw new PlaybackException(REASON.SecurityError);
        } catch (IllegalStateException e) {
            throw new PlaybackException(REASON.StateError);
        } catch (IOException e) {
            throw new PlaybackException(REASON.IOError);
        }

        // Save parameters for later usage
        mPrimarySource = uri;

        // Set a listener for completion of playback
        mCurrentMediaPlayer.setOnCompletionListener(new TrackCompletionListener());

        // Set a listener for the prepare complete event. This can then start the playback.
        mCurrentMediaPlayer.setOnPreparedListener(mPrimaryPreparedListener);

        // Save the requested seek time
        mPrepareTime = jumpTime;

        // Start the prepare procedure of the MediaPlayer. This happens asynchronously so a the callback
        // above is required.
        mCurrentMediaPlayer.prepareAsync();
    }

    /**
     * Pauses the currently running mediaplayer If already paused it continues
     * the playback
     */
    public synchronized void togglePause() {
        // Check if a Mediaplayer exits and if it is actual playing
        if (mCurrentMediaPlayer != null && mCurrentMediaPlayer.isPlaying()) {
            // In this case pause the playback
            mCurrentMediaPlayer.pause();
        } else if (mCurrentMediaPlayer != null && mCurrentPrepared) {
            // If a MediaPlayer exists and is also prepared the toggle command should start playback.
            mCurrentMediaPlayer.start();

            // Enable wakelock during playback.
            mCurrentMediaPlayer.setWakeMode(mPlaybackService.getApplicationContext(), PowerManager.PARTIAL_WAKE_LOCK);
        }

    }

    /**
     * Just pauses currently running player
     */
    public synchronized void pause() {
        // Check if a MediaPlayer exits and if it is actual playing
        if (mCurrentMediaPlayer != null && mCurrentMediaPlayer.isPlaying()) {
            mCurrentMediaPlayer.pause();
        }
    }

    /**
     * Resumes playback
     */
    public synchronized void resume() {
        // If a MediaPlayer exists and is also prepared this command should start playback.
        if (mCurrentMediaPlayer != null && mCurrentPrepared) {
            mCurrentMediaPlayer.start();
        }
    }

    /**
     * Stops media playback
     */
    public synchronized void stop() {
        // Check if a player exists otherwise there is nothing to do.
        if (mCurrentMediaPlayer != null) {
            // Check if the player for the next song exists already
            if (mNextMediaPlayer != null) {
                // Remove the next player from the currently playing one.
                mCurrentMediaPlayer.setNextMediaPlayer(null);
                // Release the MediaPlayer, not usable after this command
                mNextMediaPlayer.release();

                // Reset variables to clean internal state
                mNextMediaPlayer = null;
                mSecondPrepared = false;
                mSecondPreparing = false;
            }

            // Check if the currently active player is ready
            if (mCurrentPrepared) {
                /*
                 * Signal android desire to close audio effect session
                 */
                Intent audioEffectIntent = new Intent(AudioEffect.ACTION_CLOSE_AUDIO_EFFECT_CONTROL_SESSION);
                audioEffectIntent.putExtra(AudioEffect.EXTRA_AUDIO_SESSION, mCurrentMediaPlayer.getAudioSessionId());
                audioEffectIntent.putExtra(AudioEffect.EXTRA_PACKAGE_NAME, mPlaybackService.getPackageName());
                mPlaybackService.sendBroadcast(audioEffectIntent);
                Log.v(TAG, "Closing effect for session: " + mCurrentMediaPlayer.getAudioSessionId());
            }
            // Release the current player
            mCurrentMediaPlayer.release();

            // Reset variables to clean internal state
            mCurrentMediaPlayer = null;
            mCurrentPrepared = false;
        }
    }

    /**
     * Seeks the currently playing track to the requested position. Bounds/state check are done.
     *
     * @param position Position in milliseconds to seek to.
     */
    public synchronized void seekTo(int position) {
        try {
            // Check if the MediaPlayer is in a valid state to seek and the requested position is within bounds
            if (mCurrentMediaPlayer != null && mCurrentPrepared && position < mCurrentMediaPlayer.getDuration()) {
                mCurrentMediaPlayer.seekTo(position);
            }
        } catch (IllegalStateException exception) {
            Log.e(TAG, "Illegal state during seekTo");
        }
    }

    /**
     * Returns the position of the currently playing track in milliseconds.
     *
     * @return Position of the currently playing track in milliseconds. 0 if not playing.
     */
    public synchronized int getPosition() {
        try {
            // State checks for the MediaPlayer, only request time if object exists and the player is prepared.
            if (mCurrentMediaPlayer != null && mCurrentPrepared) {
                return mCurrentMediaPlayer.getCurrentPosition();
            }
        } catch (IllegalStateException exception) {
            Log.e(TAG, "Illegal state during CurrentPositon");
            return 0;
        }
        return 0;
    }

    /**
     * Returns the duration of the current track
     *
     * @return Duration of the currently playing track in milliseconds. 0 if not playing.
     */
    public synchronized int getDuration() {
        try {
            // State checks for the MediaPlayer, only request time if object exists and the player is prepared.
            if (mCurrentMediaPlayer != null && mCurrentPrepared) {
                return mCurrentMediaPlayer.getDuration();
            }
        } catch (IllegalStateException exception) {
            Log.e(TAG, "Illegal state during CurrentPositon");
            return 0;
        }
        return 0;
    }

    /**
     * Checks if this player is currently running
     *
     * @return True if the player actually plays a track, false otherwise.
     */
    public synchronized boolean isRunning() {
        if (mCurrentMediaPlayer != null) {
            return mCurrentMediaPlayer.isPlaying();
        }
        return false;
    }

    /**
     * Checks if the first player is prepared.
     *
     * @return True if prepared and ready to play, false otherwise.
     */
    public synchronized boolean isPrepared() {
        return mCurrentMediaPlayer != null && mCurrentPrepared;
    }

    /**
     * Sets the volume of the currently playing MediaPlayer
     *
     * @param leftChannel  Volume from 0.0 - 1.0 for left playback channel
     * @param rightChannel Volume from 0.0 - 1.0 for right playback channel
     */
    public synchronized void setVolume(float leftChannel, float rightChannel) {
        if (mCurrentMediaPlayer != null) {
            mCurrentMediaPlayer.setVolume(leftChannel, rightChannel);
        }
    }

    /**
     * Sets next MediaPlayer to uri and start preparing it. If next MediaPlayer
     * was already initialized it gets reset
     *
     * @param uri URI of the next song to play.
     */
    public synchronized void setNextTrack(String uri) throws PlaybackException {
        // Reset the prepared state of the second mediaplayer
        mSecondPrepared = false;

        // If the current MediaPlayer is not already set, this should not be called. Wait for
        // prepare finish then.
        if (mCurrentMediaPlayer == null) {
            // This call makes absolutely no sense at this point so abort
            throw new PlaybackException(REASON.StateError);
        }
        // Next mediaplayer already set, clear it first.
        if (mNextMediaPlayer != null) {
            // Remove this player from the currently active one as a next one
            mCurrentMediaPlayer.setNextMediaPlayer(null);
            // Release the player that is not needed any longer
            mNextMediaPlayer.release();

            // Reset internal state variables
            mNextMediaPlayer = null;
            mSecondPrepared = false;
            mSecondPreparing = false;
        }

        // Check if the uri contains something
        if (uri != null && !uri.isEmpty()) {
            // Create a new MediaPlayer to prepare as next song playback
            mNextMediaPlayer = new MediaPlayer();

            // Set the old audio session ID to reuse the opened audio effect session
            mNextMediaPlayer.setAudioSessionId(mCurrentMediaPlayer.getAudioSessionId());

            // Set the prepare finished listener
            mNextMediaPlayer.setOnPreparedListener(mSecondaryPreparedListener);

            // Set the playback type to music again
            mNextMediaPlayer.setAudioStreamType(AudioManager.STREAM_MUSIC);

            try {
                // Try setting the data source
                mNextMediaPlayer.setDataSource(mPlaybackService.getApplicationContext(),
                        FormatHelper.encodeURI(uri));
            } catch (IllegalArgumentException e) {
                throw new PlaybackException(REASON.ArgumentError);
            } catch (SecurityException e) {
                throw new PlaybackException(REASON.SecurityError);
            } catch (IllegalStateException e) {
                throw new PlaybackException(REASON.StateError);
            } catch (IOException e) {
                throw new PlaybackException(REASON.IOError);
            }

            // Save the uri for latter usage
            mSecondarySource = uri;

            // Check if primary is prepared before preparing the second one.
            try {
                mSecondPreparingLock.acquire();
            } catch (InterruptedException e) {
                throw new PlaybackException(REASON.StateError);
            }

            // If the first MediaPlayer is prepared already just start the second prepare here.
            if (mCurrentPrepared) {
                mSecondPreparing = true;
                mNextMediaPlayer.prepareAsync();
            }
            mSecondPreparingLock.release();
        }
    }

    private OnPreparedListener mPrimaryPreparedListener = new MediaPlayer.OnPreparedListener() {

        @Override
        public void onPrepared(MediaPlayer mp) {
            // Sequentially execute all critical operations on the MP objects
            synchronized (GaplessPlayer.this) {
                // Check if the callback happened from the current media player
                if (!mp.equals(mCurrentMediaPlayer)) {
                    return;
                }
                // If mp equals currentMediaPlayback it should start playing
                mCurrentPrepared = true;

                /*
                 * Signal audio effect desire to android
                 */
                Intent audioEffectIntent = new Intent(AudioEffect.ACTION_OPEN_AUDIO_EFFECT_CONTROL_SESSION);
                audioEffectIntent.putExtra(AudioEffect.EXTRA_AUDIO_SESSION, mp.getAudioSessionId());
                audioEffectIntent.putExtra(AudioEffect.EXTRA_PACKAGE_NAME, mPlaybackService.getPackageName());
                audioEffectIntent.putExtra(AudioEffect.EXTRA_CONTENT_TYPE, AudioEffect.CONTENT_TYPE_MUSIC);
                Log.v(TAG,"Opening effect session: " + mp.getAudioSessionId());
                mPlaybackService.sendBroadcast(audioEffectIntent);


                // only start playing if its desired

                // Check if an immediate jump is requested
                if (mPrepareTime > 0) {
                    mp.seekTo(mPrepareTime);
                    mPrepareTime = 0;
                }
                mp.setWakeMode(mPlaybackService.getApplicationContext(), PowerManager.PARTIAL_WAKE_LOCK);
                mp.start();

<<<<<<< HEAD
                /*
                 * Signal audio effect desire to android
                 */
                Intent audioEffectIntent = new Intent(AudioEffect.ACTION_OPEN_AUDIO_EFFECT_CONTROL_SESSION);
                audioEffectIntent.putExtra(AudioEffect.EXTRA_AUDIO_SESSION, mp.getAudioSessionId());
                audioEffectIntent.putExtra(AudioEffect.EXTRA_PACKAGE_NAME, mPlaybackService.getPackageName());
                audioEffectIntent.putExtra(AudioEffect.EXTRA_CONTENT_TYPE, AudioEffect.CONTENT_TYPE_MUSIC);
                Log.v(TAG, "Opening effect session: " + mp.getAudioSessionId());
                mPlaybackService.sendBroadcast(audioEffectIntent);
                mp.setAuxEffectSendLevel(1.0f);
=======
>>>>>>> def1f518

                // Notify connected listeners
                for (OnTrackStartedListener listener : mTrackStartListeners) {
                    listener.onTrackStarted(mPrimarySource);
                }

                try {
                    mSecondPreparingLock.acquire();
                } catch (InterruptedException e) {
                    // FIXME some handling? Not sure if necessary
                }

                // If second MediaPlayer exists and is not already prepared and not already preparing
                // Start preparing the second MP here.
                if (!mSecondPrepared && mNextMediaPlayer != null && !mSecondPreparing) {
                    mSecondPreparing = true;
                    // Delayed initialization second mediaplayer
                    mNextMediaPlayer.prepareAsync();
                }
                mSecondPreparingLock.release();
            }
        }
    };

    private OnPreparedListener mSecondaryPreparedListener = new MediaPlayer.OnPreparedListener() {

        @Override
        public void onPrepared(MediaPlayer mp) {
            // Sequentially execute all critical operations on the MP objects
            synchronized (GaplessPlayer.this) {
                // Check if the callback happened from the current second media player, it can
                // happen that callbacks are called when the MP is no longer relevant, abort then.
                if (!mp.equals(mNextMediaPlayer) && !mp.equals(mCurrentMediaPlayer)) {
                    return;
                }

                if (mp == mCurrentMediaPlayer) {
                    // MediaPlayer got primary MP before finishing preparing, start playback
                    // Workaround for issue #48

                    // Enable wakelock
                    mp.setWakeMode(mPlaybackService.getApplicationContext(), PowerManager.PARTIAL_WAKE_LOCK);

                    /*
                     * Signal audio effect desire to android
                     */
                    Intent audioEffectOpenIntent = new Intent(AudioEffect.ACTION_OPEN_AUDIO_EFFECT_CONTROL_SESSION);
                    audioEffectOpenIntent.putExtra(AudioEffect.EXTRA_AUDIO_SESSION, mp.getAudioSessionId());
                    audioEffectOpenIntent.putExtra(AudioEffect.EXTRA_PACKAGE_NAME, mPlaybackService.getPackageName());
                    audioEffectOpenIntent.putExtra(AudioEffect.EXTRA_CONTENT_TYPE, AudioEffect.CONTENT_TYPE_MUSIC);
                    Log.v(TAG, "Opening effect for session: " + mp.getAudioSessionId());
                    mPlaybackService.sendBroadcast(audioEffectOpenIntent);

                    // Playback start
                    mCurrentMediaPlayer.start();


                    // Notify connected listeners that playback has started
                    for (OnTrackStartedListener listener : mTrackStartListeners) {
                        listener.onTrackStarted(mPrimarySource);
                    }
                } else {
                    // Normal case. Second is prepared while primary MP is playing.
                    // Set as next player

                    // Second MediaPlayer is now ready to be used and can be set as a next MediaPlayer to the current one
                    mSecondPreparing = false;

                    // If it is nextMediaPlayer it should be set for currentMP
                    mp.setWakeMode(mPlaybackService.getApplicationContext(), PowerManager.PARTIAL_WAKE_LOCK);

                    // Set the internal state
                    mSecondPrepared = true;

                    // Set this now prepared MediaPlayer as the next one
                    mCurrentMediaPlayer.setNextMediaPlayer(mp);
                }
            }
        }
    };

    // Notification for Services using GaplessPlayer
    public interface OnTrackFinishedListener {
        void onTrackFinished();
    }

    public interface OnTrackStartedListener {
        void onTrackStarted(String URI);
    }


    /**
     * Registers a listener to this class to be notified when a track finishes playback
     *
     * @param listener Listener to register
     */
    public void setOnTrackFinishedListener(OnTrackFinishedListener listener) {
        mTrackFinishedListeners.add(listener);
    }

    /**
     * Removes a track finish listener from this class.
     *
     * @param listener Listener to remove from list
     */
    public void removeOnTrackFinishedListener(OnTrackFinishedListener listener) {
        mTrackFinishedListeners.remove(listener);
    }


    /**
     * Registers a track start listener to this class (Called when a MediaPlayer is prepared and started)
     *
     * @param listener Listener to register
     */
    public void setOnTrackStartListener(OnTrackStartedListener listener) {
        mTrackStartListeners.add(listener);
    }

    /**
     * Removes a track start listener from this class.
     *
     * @param listener Listener to remove from list
     */
    public void removeOnTrackStartListener(OnTrackStartedListener listener) {
        mTrackStartListeners.remove(listener);
    }


    /**
     * This listener will handle callbacks when a track finishes playback
     */
    private class TrackCompletionListener implements MediaPlayer.OnCompletionListener {

        @Override
        public void onCompletion(MediaPlayer mp) {
            // Sequentially execute all critical operations on the MP objects
            synchronized (GaplessPlayer.this) {
                // Reset the current MediaPlayer variable
                mCurrentMediaPlayer = null;

                // Notify connected listeners that the last track is now finished
                for (OnTrackFinishedListener listener : mTrackFinishedListeners) {
                    listener.onTrackFinished();
                }

                int audioSessionID = mp.getAudioSessionId();

<<<<<<< HEAD
                /*
                * Signal android desire to close audio effect session
                */
                Intent audioEffectIntent = new Intent(AudioEffect.ACTION_CLOSE_AUDIO_EFFECT_CONTROL_SESSION);
                audioEffectIntent.putExtra(AudioEffect.EXTRA_AUDIO_SESSION, audioSessionID);
                audioEffectIntent.putExtra(AudioEffect.EXTRA_PACKAGE_NAME, mPlaybackService.getPackageName());
                Log.v(TAG, "Closing effect for session: " + audioSessionID);
                mPlaybackService.sendBroadcast(audioEffectIntent);

=======
                // Release old MediaPlayer
>>>>>>> def1f518
                mp.release();


                // Set current MP to next MP if one is ready
                if (mNextMediaPlayer != null && (mSecondPrepared || mSecondPreparing)) {
                    // Next media player should now be playing already, so make this the current one.
                    mCurrentMediaPlayer = mNextMediaPlayer;
                    // Register this listener to the now playing MediaPlayer also
                    mCurrentMediaPlayer.setOnCompletionListener(new TrackCompletionListener());

                    // Move the second to primary source (URI)
                    mPrimarySource = mSecondarySource;

                    // Reset the now obsolete second MediaPlayer state variables
                    mSecondarySource = null;
                    mNextMediaPlayer = null;

<<<<<<< HEAD
                    /*
                     * Signal audio effect desire to android
                     */
                    Intent audioEffectOpenIntent = new Intent(AudioEffect.ACTION_OPEN_AUDIO_EFFECT_CONTROL_SESSION);
                    audioEffectOpenIntent.putExtra(AudioEffect.EXTRA_AUDIO_SESSION, mCurrentMediaPlayer.getAudioSessionId());
                    audioEffectOpenIntent.putExtra(AudioEffect.EXTRA_PACKAGE_NAME, mPlaybackService.getPackageName());
                    audioEffectOpenIntent.putExtra(AudioEffect.EXTRA_CONTENT_TYPE, AudioEffect.CONTENT_TYPE_MUSIC);
                    Log.v(TAG, "Opening effect for session: " + mCurrentMediaPlayer.getAudioSessionId());
                    mPlaybackService.sendBroadcast(audioEffectOpenIntent);
                    mCurrentMediaPlayer.setAuxEffectSendLevel(1.0f);

=======
>>>>>>> def1f518
                    if (mSecondPrepared) {
                        // Notify connected listeners that playback has started
                        for (OnTrackStartedListener listener : mTrackStartListeners) {
                            listener.onTrackStarted(mPrimarySource);
                        }
                    }


                } else {
                    /*
                    * Playback stopped. Signal android desire to close audio effect session
                    */
                    Intent audioEffectIntent = new Intent(AudioEffect.ACTION_CLOSE_AUDIO_EFFECT_CONTROL_SESSION);
                    audioEffectIntent.putExtra(AudioEffect.EXTRA_AUDIO_SESSION, audioSessionID);
                    audioEffectIntent.putExtra(AudioEffect.EXTRA_PACKAGE_NAME, mPlaybackService.getPackageName());
                    Log.v(TAG,"Closing effect for session: " + audioSessionID + " because playback ended");
                    mPlaybackService.sendBroadcast(audioEffectIntent);
                }
            }
        }
    }


    /**
     * Exception class used to signal playback errors
     */
    public class PlaybackException extends Exception {

        REASON mReason;

        public PlaybackException(REASON reason) {
            mReason = reason;
        }

        public REASON getReason() {
            return mReason;
        }
    }

    /**
     * Returns whether {@link GaplessPlayer} is active or inactive so it can receive commands
     *
     * @return True if this class is busy and false if it is not doing important work.
     */
    public synchronized boolean getActive() {
        if (mSecondPreparing) {
            return true;
        } else if (!mCurrentPrepared && (mCurrentMediaPlayer != null)) {
            return true;
        }

        return false;
    }

    private void dumpAudioEffectsState() {
        AudioEffect.Descriptor effects[] = AudioEffect.queryEffects();
        Log.v(TAG,"Found audio effects: " + effects.length);
        for(AudioEffect.Descriptor effect : effects) {
            Log.v(TAG,"AudioEffect: " + effect.name + " connect mode: " + effect.connectMode + " implementor: " + effect.implementor);
        }
    }

    public int getAudioSessionID() {
        if ( mCurrentMediaPlayer != null && mCurrentPrepared) {
            return mCurrentMediaPlayer.getAudioSessionId();
        }
        return -1;
    }

}<|MERGE_RESOLUTION|>--- conflicted
+++ resolved
@@ -450,7 +450,7 @@
                 audioEffectIntent.putExtra(AudioEffect.EXTRA_AUDIO_SESSION, mp.getAudioSessionId());
                 audioEffectIntent.putExtra(AudioEffect.EXTRA_PACKAGE_NAME, mPlaybackService.getPackageName());
                 audioEffectIntent.putExtra(AudioEffect.EXTRA_CONTENT_TYPE, AudioEffect.CONTENT_TYPE_MUSIC);
-                Log.v(TAG,"Opening effect session: " + mp.getAudioSessionId());
+                Log.v(TAG, "Opening effect session: " + mp.getAudioSessionId());
                 mPlaybackService.sendBroadcast(audioEffectIntent);
 
 
@@ -464,19 +464,6 @@
                 mp.setWakeMode(mPlaybackService.getApplicationContext(), PowerManager.PARTIAL_WAKE_LOCK);
                 mp.start();
 
-<<<<<<< HEAD
-                /*
-                 * Signal audio effect desire to android
-                 */
-                Intent audioEffectIntent = new Intent(AudioEffect.ACTION_OPEN_AUDIO_EFFECT_CONTROL_SESSION);
-                audioEffectIntent.putExtra(AudioEffect.EXTRA_AUDIO_SESSION, mp.getAudioSessionId());
-                audioEffectIntent.putExtra(AudioEffect.EXTRA_PACKAGE_NAME, mPlaybackService.getPackageName());
-                audioEffectIntent.putExtra(AudioEffect.EXTRA_CONTENT_TYPE, AudioEffect.CONTENT_TYPE_MUSIC);
-                Log.v(TAG, "Opening effect session: " + mp.getAudioSessionId());
-                mPlaybackService.sendBroadcast(audioEffectIntent);
-                mp.setAuxEffectSendLevel(1.0f);
-=======
->>>>>>> def1f518
 
                 // Notify connected listeners
                 for (OnTrackStartedListener listener : mTrackStartListeners) {
@@ -625,19 +612,7 @@
 
                 int audioSessionID = mp.getAudioSessionId();
 
-<<<<<<< HEAD
-                /*
-                * Signal android desire to close audio effect session
-                */
-                Intent audioEffectIntent = new Intent(AudioEffect.ACTION_CLOSE_AUDIO_EFFECT_CONTROL_SESSION);
-                audioEffectIntent.putExtra(AudioEffect.EXTRA_AUDIO_SESSION, audioSessionID);
-                audioEffectIntent.putExtra(AudioEffect.EXTRA_PACKAGE_NAME, mPlaybackService.getPackageName());
-                Log.v(TAG, "Closing effect for session: " + audioSessionID);
-                mPlaybackService.sendBroadcast(audioEffectIntent);
-
-=======
                 // Release old MediaPlayer
->>>>>>> def1f518
                 mp.release();
 
 
@@ -655,20 +630,6 @@
                     mSecondarySource = null;
                     mNextMediaPlayer = null;
 
-<<<<<<< HEAD
-                    /*
-                     * Signal audio effect desire to android
-                     */
-                    Intent audioEffectOpenIntent = new Intent(AudioEffect.ACTION_OPEN_AUDIO_EFFECT_CONTROL_SESSION);
-                    audioEffectOpenIntent.putExtra(AudioEffect.EXTRA_AUDIO_SESSION, mCurrentMediaPlayer.getAudioSessionId());
-                    audioEffectOpenIntent.putExtra(AudioEffect.EXTRA_PACKAGE_NAME, mPlaybackService.getPackageName());
-                    audioEffectOpenIntent.putExtra(AudioEffect.EXTRA_CONTENT_TYPE, AudioEffect.CONTENT_TYPE_MUSIC);
-                    Log.v(TAG, "Opening effect for session: " + mCurrentMediaPlayer.getAudioSessionId());
-                    mPlaybackService.sendBroadcast(audioEffectOpenIntent);
-                    mCurrentMediaPlayer.setAuxEffectSendLevel(1.0f);
-
-=======
->>>>>>> def1f518
                     if (mSecondPrepared) {
                         // Notify connected listeners that playback has started
                         for (OnTrackStartedListener listener : mTrackStartListeners) {
