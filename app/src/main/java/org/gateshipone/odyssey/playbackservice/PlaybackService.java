/*
 * Copyright (C) 2017 Team Gateship-One
 * (Hendrik Borghorst & Frederik Luetkes)
 *
 * The AUTHORS.md file contains a detailed contributors list:
 * <https://github.com/gateship-one/odyssey/blob/master/AUTHORS.md>
 *
 * This program is free software: you can redistribute it and/or modify
 * it under the terms of the GNU General Public License as published by
 * the Free Software Foundation, either version 3 of the License, or
 * (at your option) any later version.
 *
 * This program is distributed in the hope that it will be useful,
 * but WITHOUT ANY WARRANTY; without even the implied warranty of
 * MERCHANTABILITY or FITNESS FOR A PARTICULAR PURPOSE.  See the
 * GNU General Public License for more details.
 *
 * You should have received a copy of the GNU General Public License
 * along with this program.  If not, see <http://www.gnu.org/licenses/>.
 *
 */

package org.gateshipone.odyssey.playbackservice;

import java.util.ArrayList;
import java.util.Collections;
import java.util.List;
import java.util.ListIterator;
import java.util.Random;

import android.app.AlarmManager;
import android.app.PendingIntent;
import android.app.Service;
import android.content.BroadcastReceiver;
import android.content.Context;
import android.content.Intent;
import android.content.IntentFilter;
import android.media.AudioManager;
import android.os.Handler;
import android.os.HandlerThread;
import android.os.IBinder;
import android.os.PowerManager;
import android.os.PowerManager.WakeLock;
import android.os.Process;
import android.util.Log;
import android.widget.Toast;

import org.gateshipone.odyssey.artworkdatabase.ArtworkManager;
import org.gateshipone.odyssey.models.FileModel;
import org.gateshipone.odyssey.models.TrackModel;
import org.gateshipone.odyssey.playbackservice.managers.PlaybackServiceStatusHelper;
import org.gateshipone.odyssey.playbackservice.statemanager.OdysseyDatabaseManager;
import org.gateshipone.odyssey.utils.FileExplorerHelper;
import org.gateshipone.odyssey.utils.MetaDataLoader;
import org.gateshipone.odyssey.utils.MusicLibraryHelper;
import org.gateshipone.odyssey.utils.PlaylistParser;
import org.gateshipone.odyssey.utils.PlaylistParserFactory;

public class PlaybackService extends Service implements AudioManager.OnAudioFocusChangeListener, MetaDataLoader.MetaDataLoaderListener {

    /**
     * enums for random, repeat state
     */
    public enum RANDOMSTATE {
        // If random mode is off
        RANDOM_OFF,
        // If random mode is on
        RANDOM_ON
    }

    public enum REPEATSTATE {
        // If repeat mode is off
        REPEAT_OFF,
        // If the playlist should be repeated
        REPEAT_ALL,
        // If the current track should be repeated
        REPEAT_TRACK
    }

    /**
     * PlaybackState enum for the PlaybackService
     */
    public enum PLAYSTATE {
        // If a song is actual playing
        PLAYING,
        // If a song was playing before but is now paused (but the GaplessPlayer is prepared and ready to resume).
        PAUSE,
        // If the PBS was loaded and is ready to resume playing. This is a state
        // where the user never actually played a song in this session (GaplessPlayer is not yet prepared).
        RESUMED,
        // If no track is in the playlist the state is stopped. (Does not mean the PBS is not running)
        STOPPED
    }

    /**
     * Idle state of this service. Used for notifying the user in the GUI about long running activites
     */
    public enum PLAYBACKSERVICESTATE {
        // If the service is performing an operation
        WORKING,
        // If the service is finished with the operation
        IDLE
    }

    /**
     * Tag used for debugging
     */
    private static final String TAG = "OdysseyPlaybackService";

    private static final String HANDLER_THREAD_NAME = "OdysseyPBSHandler";

    /**
     * Constants for Intent actions
     */
    public static final String ACTION_PLAY = "org.gateshipone.odyssey.play";
    public static final String ACTION_PAUSE = "org.gateshipone.odyssey.pause";
    public static final String ACTION_NEXT = "org.gateshipone.odyssey.next";
    public static final String ACTION_PREVIOUS = "org.gateshipone.odyssey.previous";
    public static final String ACTION_SEEKTO = "org.gateshipone.odyssey.seekto";
    public static final String ACTION_STOP = "org.gateshipone.odyssey.stop";
    public static final String ACTION_QUIT = "org.gateshipone.odyssey.quit";
    public static final String ACTION_TOGGLEPAUSE = "org.gateshipone.odyssey.togglepause";


    /**
     * Request code for the timeout intent when the PlaybackService is waiting to quit
     */
    private static final int TIMEOUT_INTENT_QUIT_REQUEST_CODE = 5;

    /**
     * Timeout time that the PlaybackService waits until it stops itself in milliseconds. (5 Minutes)
     */
    private final static int SERVICE_CANCEL_TIME = 5 * 60 * 1000;

    /**
     * Defines how often the random generator should retry to get a random number if it always
     * hits the currently running track
     */
    private final static int RANDOM_RETRIES = 20;

    /**
     * Thread in which messages are handled
     */
    private HandlerThread mHandlerThread;

    /**
     * Handler that executes action requested by a message
     */
    private PlaybackServiceHandler mHandler;

    /**
     * Saves if the audiofocus was lost for some reason. If it is set the playback will resume,
     * when the audiofocus gets back to this class.
     */
    private boolean mLostAudioFocus = false;

    /**
     * GaplessPlayer object that handles all the MediaPlayer objects and encapsulates the gapless
     * functions of android.
     */
    private GaplessPlayer mPlayer;

    /**
     * Currently active playlist.
     */
    private List<TrackModel> mCurrentList;

    /**
     * Index of the currently active track.
     */
    private int mCurrentPlayingIndex;

    /**
     * Index of the track that is played next. Does not necessarily be the mCurrentPlayingIndex + 1
     * because random could be activated.
     */
    private int mNextPlayingIndex;

    /**
     * Saves the index of the track that was played before the current one.
     */
    private int mLastPlayingIndex;

    /**
     * Saves if the volume is temporarily reduced because of a notification (for example)
     */
    private boolean mIsDucked = false;

    /**
     * Saves the time (in milliseconds) of the last playback.
     */
    private int mLastPosition = 0;

    /**
     * Random generator used to find a random position when random playback is active.
     */
    private Random mRandomGenerator;

    /**
     * Saves if random playback is active
     */
    private RANDOMSTATE mRandom = RANDOMSTATE.RANDOM_OFF;

    /**
     * Saves if repeat is active
     */
    private REPEATSTATE mRepeat = REPEATSTATE.REPEAT_OFF;

    /**
     * MediaControls manager
     */
    private PlaybackServiceStatusHelper mPlaybackServiceStatusHelper;

    /**
     * Temporary wakelock for transition to next song.
     * Without it, some android devices go to sleep and don't start
     * the next song.
     */
    private WakeLock mSongTransitionWakelock = null;

    /**
     * Databasemanager for saving and restoring states including their playlist
     */
    private OdysseyDatabaseManager mDatabaseManager = null;

    /**
     * BroadcastReceiver that handles all control intents
     */
    private BroadcastControlReceiver mBroadcastControlReceiver = null;

    private boolean mBusy = false;

    private MetaDataLoader mMetaDataLoader;

    /**
     * Called when the PlaybackService is bound by an activity.
     *
     * @param intent Intent used for binding.
     * @return The Interface used for the service connection.
     */
    @Override
    public IBinder onBind(Intent intent) {
        return new OdysseyPlaybackServiceInterface(this);
    }

    /**
     * Called when an activity unbounds from this service.
     *
     * @param intent Intent used for unbinding
     * @return True if unbound successfully
     */
    @Override
    public boolean onUnbind(final Intent intent) {
        super.onUnbind(intent);
        return true;
    }

    /**
     * Called when the service is created because it is requested by an activity
     */
    @Override
    public void onCreate() {
        super.onCreate();

        // Start Handlerthread which is used for the asynchronous handler.
        mHandlerThread = new HandlerThread(HANDLER_THREAD_NAME, Process.THREAD_PRIORITY_DEFAULT);
        mHandlerThread.start();
        mHandler = new PlaybackServiceHandler(mHandlerThread.getLooper(), this);

        // Create MediaPlayer object used throughout the complete runtime of this service
        mPlayer = new GaplessPlayer(this);

        // Register listeners with the GaplessPlayer
        mPlayer.setOnTrackStartListener(new PlaybackStartListener());
        mPlayer.setOnTrackFinishedListener(new PlaybackFinishListener());
        // Process.setThreadPriority(Process.THREAD_PRIORITY_BACKGROUND);

        // set up the OdysseyDatabaseManager
        mDatabaseManager = new OdysseyDatabaseManager(getApplicationContext());

        // read a possible saved playlist from the database
        mCurrentList = mDatabaseManager.readPlaylist();

        // read a possible saved state from database
        OdysseyServiceState state = mDatabaseManager.getState();

        // Resume the loaded state to internal variables
        mCurrentPlayingIndex = state.mTrackNumber;
        mLastPosition = state.mTrackPosition;
        mRandom = state.mRandomState;
        mRepeat = state.mRepeatState;

        // Check if saved state is within bounds of resumed playlist
        if (mCurrentPlayingIndex < 0 || mCurrentPlayingIndex > mCurrentList.size()) {
            mCurrentPlayingIndex = -1;
        }

        // Internal state initialization
        mLastPlayingIndex = -1;
        mNextPlayingIndex = -1;

        // Create a new BroadcastControlReceiver that handles all control broadcasts sent to the PlaybackService
        if (mBroadcastControlReceiver == null) {
            // Create a new instance if not already done, FIXME is this actual possible?
            mBroadcastControlReceiver = new BroadcastControlReceiver();

            // Create a filter to only handle certain actions
            IntentFilter intentFilter = new IntentFilter();
            intentFilter.addAction(android.media.AudioManager.ACTION_AUDIO_BECOMING_NOISY);
            intentFilter.addAction(ACTION_PREVIOUS);
            intentFilter.addAction(ACTION_PAUSE);
            intentFilter.addAction(ACTION_PLAY);
            intentFilter.addAction(ACTION_TOGGLEPAUSE);
            intentFilter.addAction(ACTION_NEXT);
            intentFilter.addAction(ACTION_STOP);
            intentFilter.addAction(ACTION_QUIT);

            intentFilter.addAction(ArtworkManager.ACTION_NEW_ARTWORK_READY);

            // Register the receiver within the system
            registerReceiver(mBroadcastControlReceiver, intentFilter);
        }

        // Request the powermanager to initialize the transition wakelock
        PowerManager pm = (PowerManager) getSystemService(Context.POWER_SERVICE);

        // Initialize the transition wake lock (see above for the reason)
        mSongTransitionWakelock = pm.newWakeLock(PowerManager.PARTIAL_WAKE_LOCK, TAG);

        // set up random generator used for random playback
        mRandomGenerator = new Random();


        // Initialize the mediacontrol manager for lockscreen pictures and remote control
        mPlaybackServiceStatusHelper = new PlaybackServiceStatusHelper(this);

        mMetaDataLoader = new MetaDataLoader(this);
    }

    /**
     * Called when an intent is used to start the service (e.g. from the widget)
     *
     * @param intent  Intent used for starting the PlaybackService
     * @param flags   Some flags (not used)
     * @param startId Id (not used)
     * @return
     */
    @Override
    public int onStartCommand(Intent intent, int flags, int startId) {
        super.onStartCommand(intent, flags, startId);
        if (null != intent && intent.getExtras() != null) {
            String action = intent.getExtras().getString("action");

            if (action != null) {
                switch (action) {
                    case ACTION_TOGGLEPAUSE:
                        togglePause();
                        break;
                    case ACTION_NEXT:
                        setNextTrack();
                        break;
                    case ACTION_PREVIOUS:
                        setPreviousTrack();
                        break;
                    case ACTION_STOP:
                        stop();
                        break;
                    case ACTION_PLAY:
                        resume();
                        break;
                    case ACTION_QUIT:
                        stopService();
                        break;
                }
            }
        } else {
            return START_NOT_STICKY;
        }
        return START_STICKY;
    }

    /**
     * Called when the system wants to get rid of Odyssey :(. Clean up and unregister BroadcastReceivers
     */
    @Override
    public void onDestroy() {
        // Cancel any pending quit alerts
        cancelQuitAlert();

        // Unregister a existing broadcastreceiver
        if (mBroadcastControlReceiver != null) {
            unregisterReceiver(mBroadcastControlReceiver);
            mBroadcastControlReceiver = null;
        }

        // Stop myself
        stopSelf();

    }

    /**
     * Directly plays uri
     */
<<<<<<< HEAD
    public void playURI(TrackModel track) {
        // Notify the user about the possible long running operation
        mPlaybackServiceStatusHelper.broadcastPlaybackServiceState(PLAYBACKSERVICESTATE.WORKING);
        mBusy = true;

=======
    public void playURI(String uri) {
>>>>>>> 3644344d
        // Clear playlist, enqueue uri, jumpto 0
        clearPlaylist();
        enqueueFile(uri, false);
        jumpToIndex(0);

        mPlaybackServiceStatusHelper.broadcastPlaybackServiceState(PLAYBACKSERVICESTATE.IDLE);
        mBusy = false;

        // TODO this is unsecure
        mMetaDataLoader.getTrackListMetaData(getApplicationContext(), mCurrentList);
    }

    /**
     * Cancels possible outstanding alerts registered within the AlarmManager to quit this service.
     */
    public synchronized void cancelQuitAlert() {
        // Request the alarm manager and quit the alert with the given TIMEOUT_INTENT_QUIT_REQUEST_CODE
        AlarmManager am = (AlarmManager) this.getSystemService(Context.ALARM_SERVICE);
        Intent quitIntent = new Intent(ACTION_QUIT);
        PendingIntent quitPI = PendingIntent.getBroadcast(this, TIMEOUT_INTENT_QUIT_REQUEST_CODE, quitIntent, PendingIntent.FLAG_UPDATE_CURRENT);
        am.cancel(quitPI);
    }

    /**
     * Stops all playback and the service afterwards, because it usually is not required afterwards
     */
    public void stop() {
        if (mCurrentList.size() > 0 && mCurrentPlayingIndex >= 0 && (mCurrentPlayingIndex < mCurrentList.size())) {
            // Notify simple last.fm scrobbler about playback stop
            mPlaybackServiceStatusHelper.notifyLastFM(mCurrentList.get(mCurrentPlayingIndex), PlaybackServiceStatusHelper.SLS_STATES.SLS_COMPLETE);
        }

        // Request the GaplessPlayer to stop its playback.
        mPlayer.stop();

        // Reset the interal state variables
        mCurrentPlayingIndex = 0;
        mLastPosition = 0;

        mNextPlayingIndex = -1;
        mLastPlayingIndex = -1;

        // Request to stop the service
        stopService();
    }

    /**
     * Pauses playback (if one is running) otherwise is doing nothing.
     */
    public void pause() {
        // Check if GaplessPlayer is playing something
        if (mPlayer.isRunning()) {
            // Pause the playback before saving the position
            mPlayer.pause();

            // Save the position because it is later used to save the state in the database
            mLastPosition = mPlayer.getPosition();

            // Start an alert within the AlarmManager to quit this service after a timeout (defined in SERVICE_CANCEL_TIME)
            AlarmManager am = (AlarmManager) this.getSystemService(Context.ALARM_SERVICE);
            Intent quitIntent = new Intent(ACTION_QUIT);
            PendingIntent quitPI = PendingIntent.getBroadcast(this, TIMEOUT_INTENT_QUIT_REQUEST_CODE, quitIntent, PendingIntent.FLAG_UPDATE_CURRENT);
            am.set(AlarmManager.RTC, System.currentTimeMillis() + SERVICE_CANCEL_TIME, quitPI);

            // Broadcast simple.last.fm.scrobble broadcast to inform about pause state
            if (mCurrentPlayingIndex >= 0 && (mCurrentPlayingIndex < mCurrentList.size())) {
                TrackModel item = mCurrentList.get(mCurrentPlayingIndex);
            }
        }

        // Distribute the new status to everything (Notification, widget, ...)
        mPlaybackServiceStatusHelper.updateStatus();
    }

    /**
     * Resumes playback of a previously paused playback. If called first after starting the service,
     * this will resume the last state (loaded from the database)
     */
    public void resume() {
        cancelQuitAlert();

        // Check if mediaplayer needs preparing because we are resuming an state from the database or stopped state
        if (!mPlayer.isPrepared() && (mCurrentPlayingIndex != -1) && (mCurrentPlayingIndex < mCurrentList.size())) {
            jumpToIndex(mCurrentPlayingIndex, mLastPosition);
            return;
        }

        // Check if no mCurrentPlayingIndex is available which means that we should start playing position 0 (if available).
        if (mCurrentPlayingIndex < 0 && mCurrentList.size() > 0) {
            // Songs exist, so start playback of playlist begin
            jumpToIndex(0);
        } else if (mCurrentPlayingIndex < 0 && mCurrentList.size() == 0) {
            // If no songs are enqueued to the playlist just do nothing here. FIXME is this update necessary? (no change in state)
            // mPlaybackServiceStatusHelper.updateStatus();
        } else if (mCurrentPlayingIndex < mCurrentList.size()) {

            /*
             * Make sure service is "started" so android doesn't handle it as a
             * "bound service"
             */
            Intent serviceStartIntent = new Intent(this, PlaybackService.class);
            serviceStartIntent.addFlags(Intent.FLAG_FROM_BACKGROUND);
            startService(serviceStartIntent);

            // Request audio focus before doing anything
            AudioManager audioManager = (AudioManager) getSystemService(Context.AUDIO_SERVICE);
            int result = audioManager.requestAudioFocus(this, AudioManager.STREAM_MUSIC, AudioManager.AUDIOFOCUS_GAIN);
            if (result != AudioManager.AUDIOFOCUS_REQUEST_GRANTED) {
                // Abort command if we don't acquired the audio focus
                return;
            }

            // Notify the helper class to start a media session
            mPlaybackServiceStatusHelper.startMediaSession();

            // This will instruct the GaplessPlayer to actually start playing
            mPlayer.resume();

            // Notify simple last.fm scrobbler about the playback resume
            mPlaybackServiceStatusHelper.notifyLastFM(mCurrentList.get(mCurrentPlayingIndex), PlaybackServiceStatusHelper.SLS_STATES.SLS_RESUME);

            // Reset the time position because it is invalid now
            mLastPosition = 0;

            // Notify the helper class, that the state has changed
            mPlaybackServiceStatusHelper.updateStatus();
        }
    }

    /**
     * Toggles between playing & paused
     */
    public void togglePause() {
        // Toggles playback state
        if (mPlayer.isRunning()) {
            pause();
        } else {
            resume();
        }
    }

    /**
     * Add all tracks to the playlist and start playing them
     */
    public void playAllTracks() {
        // Notify the user about the possible long running operation
        mPlaybackServiceStatusHelper.broadcastPlaybackServiceState(PLAYBACKSERVICESTATE.WORKING);
        mBusy = true;

        // clear the playlist before adding all tracks
        clearPlaylist();


        // Get a list of all available tracks from the MusicLibraryHelper
        List<TrackModel> allTracks = MusicLibraryHelper.getAllTracks(getApplicationContext());

        mCurrentList.addAll(allTracks);

        // Start playing the first item in the list
        jumpToIndex(0);

        // Notify the user that the operation is now finished
        mPlaybackServiceStatusHelper.broadcastPlaybackServiceState(PLAYBACKSERVICESTATE.IDLE);
        mBusy = false;
    }

    /**
     * Adds all tracks to playlist, play and then shuffle
     */
    public void playAllTracksShuffled() {
        playAllTracks();
        shufflePlaylist();
    }

    /**
     * Shuffles the current playlist
     */
    public void shufflePlaylist() {
        if (mCurrentList.size() > 0 && mCurrentPlayingIndex >= 0 && (mCurrentPlayingIndex < mCurrentList.size())) {
            // get the current TrackModel and remove it from playlist
            TrackModel currentItem = mCurrentList.get(mCurrentPlayingIndex);
            mCurrentList.remove(mCurrentPlayingIndex);

            // shuffle playlist and set currentitem as first element
            Collections.shuffle(mCurrentList);
            mCurrentList.add(0, currentItem);

            // reset index
            mCurrentPlayingIndex = 0;

            mPlaybackServiceStatusHelper.updateStatus();

            // set next track for the GaplessPlayer which has now changed
            try {
                if (mCurrentPlayingIndex + 1 < mCurrentList.size()) {
                    mPlayer.setNextTrack(mCurrentList.get(mCurrentPlayingIndex + 1).getTrackURL());
                } else {
                    mPlayer.setNextTrack(null);
                }
            } catch (GaplessPlayer.PlaybackException e) {
                handlePlaybackException(e);
            }
        } else if (mCurrentList.size() > 0 && mCurrentPlayingIndex < 0) {
            // service stopped just shuffle playlist
            Collections.shuffle(mCurrentList);

            // sent broadcast
            mPlaybackServiceStatusHelper.updateStatus();
        }
    }

    /**
     * Jumps to the next song that is set in mNextPlayingIndex
     */
    public void setNextTrack() {
        // Keep device at least for 5 seconds turned on
        mSongTransitionWakelock.acquire(5000);

        // Save the last playing index, to allow the user to jump back
        mLastPlayingIndex = mCurrentPlayingIndex;

        // Jump to the mNextPlayingIndex
        jumpToIndex(mNextPlayingIndex);
    }

    /**
     * Sets nextplayback track to preceding on in playlist
     */
    public void setPreviousTrack() {
        // Keep device at least for 5 seconds turned on
        mSongTransitionWakelock.acquire(5000);

        // Logic to restart the song if playback is not progressed beyond 2000ms.
        // This enables the behavior of CD-players which a user is used to.
        if (getTrackPosition() > 2000) {
            // Check if current song should be restarted
            jumpToIndex(mCurrentPlayingIndex);
        } else if (mRandom == RANDOMSTATE.RANDOM_ON) {
            // handle random mode
            if (mLastPlayingIndex == -1) {
                // if no mLastPlayingIndex reuse mCurrentPlayingIndex and restart the song
                jumpToIndex(mCurrentPlayingIndex);
            } else if (mLastPlayingIndex >= 0 && mLastPlayingIndex < mCurrentList.size()) {
                // If a song was played before this one, jump back to it
                jumpToIndex(mLastPlayingIndex);
            }
        } else {
            // Check if the repeat track mode is activated which means that the user is stuck to the current song
            if (mRepeat == REPEATSTATE.REPEAT_TRACK) {
                // repeat the current track again
                jumpToIndex(mCurrentPlayingIndex);
            } else {
                // Check if the first playlist element is reached
                if ((mCurrentPlayingIndex - 1 >= 0) && mCurrentPlayingIndex < mCurrentList.size() && mCurrentPlayingIndex >= 0) {
                    // Jump to the previous song (sequential back jump)
                    jumpToIndex(mCurrentPlayingIndex - 1);
                } else if (mRepeat == REPEATSTATE.REPEAT_ALL) {
                    // In repeat mode next track is last track of playlist
                    jumpToIndex(mCurrentList.size() - 1);
                } else {
                    // If repeat all is not activated just stop playback if we try to move to position -1
                    stop();
                }
            }
        }
    }


    /**
     * Getter for the handler used by the service interface
     *
     * @return The handler of this service
     */
    protected PlaybackServiceHandler getHandler() {
        return mHandler;
    }

    /**
     * Returns a reference to the playlist. DO NOT MODIFY THE LIST!!!
     *
     * @return Reference to mCurrentList
     */
    public List<TrackModel> getCurrentList() {
        return mCurrentList;
    }

    /**
     * @return Size of the playlist
     */
    public int getPlaylistSize() {
        return mCurrentList.size();
    }

    /**
     * Getter to retrieve TrackModel items from the playlist
     *
     * @param index Position of the track to return
     * @return Valid track if position within bounds, empty track otherwise
     */
    public TrackModel getPlaylistTrack(int index) {
        if ((index >= 0) && (index < mCurrentList.size())) {
            return mCurrentList.get(index);
        }
        return new TrackModel();
    }

    /**
     * Clears the current playlist and stops playback afterwards. Also resets repeat, random state
     */
    public void clearPlaylist() {
        // Clear the list
        mCurrentList.clear();
        // reset random and repeat state
        mRandom = RANDOMSTATE.RANDOM_OFF;
        mRepeat = REPEATSTATE.REPEAT_OFF;
        // Stop the playback
        stop();
    }

    /**
     * Jumps playback to the given index
     *
     * @param index Position of song to play
     */
    public void jumpToIndex(int index) {
        jumpToIndex(index, 0);
    }

    /**
     * Jumps playback to the given index and position inside the song (in milliseconds)
     *
     * @param index    Position of the song to play
     * @param jumpTime Position inside the song (milliseconds)
     */
    public void jumpToIndex(int index, int jumpTime) {

        // Prevent that the user freaks out and taps one song after another. This waits for finishing, to prevent race conditions.
        if (mPlayer.getActive()) {
            // Abort here if the player is still active
            return;
        }

        // Cancel possible alerts registered within the AlarmManager
        cancelQuitAlert();

        // Stop playback before starting a new song. This ensures state safety
        mPlayer.stop();

        // Set mCurrentPlayingIndex to new song after checking the bounds
        if (index < mCurrentList.size() && index >= 0) {
            mCurrentPlayingIndex = index;

            /*
             * Make sure service is "started" so android doesn't handle it as a
             * "bound service"
             */
            Intent serviceStartIntent = new Intent(this, PlaybackService.class);
            serviceStartIntent.addFlags(Intent.FLAG_FROM_BACKGROUND);
            startService(serviceStartIntent);

            // Get the item that is requested to be played.
            TrackModel item = mCurrentList.get(mCurrentPlayingIndex);

            // Request audio focus before doing anything
            AudioManager audioManager = (AudioManager) getSystemService(Context.AUDIO_SERVICE);
            int result = audioManager.requestAudioFocus(this, AudioManager.STREAM_MUSIC, AudioManager.AUDIOFOCUS_GAIN);
            if (result != AudioManager.AUDIOFOCUS_REQUEST_GRANTED) {
                // Abort command if audio focus was not granted
                return;
            }

            // Notify the PlaybackServiceStatusHelper that a new media session is started
            mPlaybackServiceStatusHelper.startMediaSession();

            // Try to start playback of the track url.
            try {
                mPlayer.play(item.getTrackURL(), jumpTime);
            } catch (GaplessPlayer.PlaybackException e) {
                // Handle an error of the play commant
                handlePlaybackException(e);
            }

            // Sets the mNextPlayingIndex to the index just startet, because the PlaybackStartListener will
            // set the mCurrentPlayingIndex to the mNextPlayingIndex. This ensures that no additional code
            // is necessary to handle playback start
            mNextPlayingIndex = index;
        } else if (index < 0) {
            // If index < 0 is requested for whatever reason stop the playback
            stop();
        }

    }

    /**
     * Seeks the GaplessPlayer to the given position, but only if it is playing.
     *
     * @param position Position in milliseconds to seek to
     */
    public void seekTo(int position) {
        switch (getPlaybackState()) {
            case PLAYING:
            case PAUSE:
                mLastPosition = position;
                mPlayer.seekTo(position);
                break;
            case RESUMED:
                mLastPosition = position;
                break;
            case STOPPED:
                return;
        }
    }

    /**
     * Returns the playback position of the GaplessPlayer
     *
     * @return Playback position if playing/paused or 0 if stopped
     */
    public int getTrackPosition() {
        switch (getPlaybackState()) {
            case PLAYING:
                return mPlayer.getPosition();
            case PAUSE:
            case RESUMED:
                return mLastPosition;
            case STOPPED:
                return 0;
        }
        return 0;
    }

    /**
     * @return Returns the duration of the active track or 0 if no active track
     */
    public int getTrackDuration() {
        return mPlayer.getDuration();
    }

    /**
     * Enqueue all given tracks.
     * Prepare the next track for playback if needed.
     */
    public void enqueueTracks(List<TrackModel> tracklist) {
        // Saved to check if we played the last song of the list
        int oldSize = mCurrentList.size();

        // Add the tracks to the actual list
        mCurrentList.addAll(tracklist);

        /*
         * If currently playing and playing is the last one in old playlist set
         * enqueued one to next one for gapless mediaplayback
         */
        if (mCurrentPlayingIndex == (oldSize - 1) && (mCurrentPlayingIndex >= 0)) {
            // Next song for MP has to be set for gapless mediaplayback
            mNextPlayingIndex = mCurrentPlayingIndex + 1;
            setNextTrackForMP();
        }

        // Inform the helper that the state has changed
        mPlaybackServiceStatusHelper.updateStatus();
    }

    /**
     * Enqueue all tracks of an album identified by the albumKey.
     *
     * @param albumKey The key of the album
     */
    public void enqueueAlbum(String albumKey) {
        mPlaybackServiceStatusHelper.broadcastPlaybackServiceState(PLAYBACKSERVICESTATE.WORKING);
        mBusy = true;

        // get all tracks for the current albumkey from mediastore
        List<TrackModel> tracks = MusicLibraryHelper.getTracksForAlbum(albumKey, getApplicationContext());

        // add tracks to current playlist
        enqueueTracks(tracks);

        mPlaybackServiceStatusHelper.broadcastPlaybackServiceState(PLAYBACKSERVICESTATE.IDLE);
        mBusy = false;
    }

    public void enqueueRecentAlbums() {
        mPlaybackServiceStatusHelper.broadcastPlaybackServiceState(PLAYBACKSERVICESTATE.WORKING);
        mBusy = true;

        List<TrackModel> tracks = MusicLibraryHelper.getRecentTracks(getApplicationContext());

        enqueueTracks(tracks);

        mPlaybackServiceStatusHelper.broadcastPlaybackServiceState(PLAYBACKSERVICESTATE.IDLE);
        mBusy = false;
    }

    /**
     * Enqueue all tracks of an artist identified by the artistId.
     *
     * @param artistId The id of the artist
     * @param orderKey String to specify the order of the tracks
     */
    public void enqueueArtist(long artistId, String orderKey) {
        mPlaybackServiceStatusHelper.broadcastPlaybackServiceState(PLAYBACKSERVICESTATE.WORKING);
        mBusy = true;

        // get all tracks for the current artistId from mediastore
        List<TrackModel> tracks = MusicLibraryHelper.getTracksForArtist(artistId, orderKey, getApplicationContext());

        // add tracks to current playlist
        enqueueTracks(tracks);

        mPlaybackServiceStatusHelper.broadcastPlaybackServiceState(PLAYBACKSERVICESTATE.IDLE);
        mBusy = false;
    }

    /**
     * Enqueue the given track.
     *
     * @param track  the current trackmodel
     * @param asNext flag if the track should be enqueued as next
     */
    public void enqueueTrack(TrackModel track, boolean asNext) {
        if (asNext) {
            enqueueAsNextTrack(track);
        } else {
            enqueueTrack(track);
        }
    }

    /**
     * Enqueue the given track.
     *
     * @param track the current trackmodel
     */
    private void enqueueTrack(TrackModel track) {
        // Check if current song is old last one, if so set next song to MP for
        // gapless playback
        int oldSize = mCurrentList.size();

<<<<<<< HEAD
        mCurrentList.add(track);
=======
        if (track.getTrackAlbumKey().isEmpty()) {
            mCurrentList.add(FileExplorerHelper.getInstance().readTrackMetaData(getApplicationContext(), track.getTrackName(), track.getTrackURL()));
        } else {
            mCurrentList.add(track);
        }
>>>>>>> 3644344d
        /*
         * If currently playing and playing is the last one in old playlist set
         * enqueued one to next one for gapless mediaplayback
         */
        if (mCurrentPlayingIndex == (oldSize - 1) && (oldSize != 0)) {
            // Next song for MP has to be set for gapless mediaplayback
            mNextPlayingIndex = mCurrentPlayingIndex + 1;
            setNextTrackForMP();
        }
        // Send new NowPlaying because playlist changed
        mPlaybackServiceStatusHelper.updateStatus();
    }

    /**
     * Enqueue the given track as next.
     *
     * @param track the current trackmodel
     */
    private void enqueueAsNextTrack(TrackModel track) {

        // Check if currently playing index is set to a valid value
        if (mCurrentPlayingIndex >= 0) {
            // Enqueue in list structure
            mCurrentList.add(mCurrentPlayingIndex + 1, track);
            mNextPlayingIndex = mCurrentPlayingIndex + 1;
            // Set next track to new one
            setNextTrackForMP();
        } else {
            // If not playing just add it to the beginning of the playlist
            mCurrentList.add(0, track);
            // Start playback which is probably intended
            jumpToIndex(0);
        }

        // Send new NowPlaying because playlist changed
        mPlaybackServiceStatusHelper.updateStatus();
    }

    /**
     * Dequeues a track from the playlist
     *
     * @param index Position of the track to remove
     */
    public void dequeueTrack(int index) {
        // Check if track is currently playing, if so stop it
        if (mCurrentPlayingIndex == index) {
            // Stop playback of currentsong
            stop();
            // Delete song at index
            mCurrentList.remove(index);
            // Jump to next song which should be at index now
            // Jump is secured to check playlist bounds
            jumpToIndex(index);
        } else if ((mCurrentPlayingIndex + 1) == index) {
            // Deletion of next song which requires extra handling
            // because of gapless playback, set next song to next one
            mCurrentList.remove(index);
            setNextTrackForMP();
        } else if (index >= 0 && index < mCurrentList.size()) {
            mCurrentList.remove(index);
            // mCurrentIndex and mNextPlayingIndex is now moved one position up so update variables
            if (index < mCurrentPlayingIndex) {
                mCurrentPlayingIndex--;
                mNextPlayingIndex--;
            }
        }
        // Send new NowPlaying because playlist changed
        mPlaybackServiceStatusHelper.updateStatus();
    }

    /**
     * Dequeues a section from a playlist
     * A section is defined as a bunch of tracks from the same album.
     *
     * @param index start position of the section to remove
     */
    public void dequeueTracks(int index) {
        mPlaybackServiceStatusHelper.broadcastPlaybackServiceState(PLAYBACKSERVICESTATE.WORKING);
        mBusy = true;

        int endIndex = index + 1;

        String albumKey = mCurrentList.get(index).getTrackAlbumKey();

        // get endindex for section
        while (endIndex < mCurrentList.size()) {
            if (albumKey.equals(mCurrentList.get(endIndex).getTrackAlbumKey())) {
                endIndex++;
            } else {
                break;
            }
        }

        if (mCurrentPlayingIndex >= index && mCurrentPlayingIndex < endIndex) {
            // current song is in section so stop playing
            stop();

            // remove section and update endindex accordingly
            ListIterator<TrackModel> iterator = mCurrentList.listIterator(index);

            while (iterator.hasNext()) {
                TrackModel track = iterator.next();

                if (albumKey.equals(track.getTrackAlbumKey())) {
                    iterator.remove();
                    endIndex--;
                } else {
                    break;
                }
            }

            // Jump to next song which should be at endIndex now
            // Jump is secured to check playlist bounds
            jumpToIndex(endIndex);
        } else if ((mCurrentPlayingIndex + 1) == index) {
            // Deletion of next song which requires extra handling
            // because of gapless playback, set next song to next one

            // remove section
            ListIterator<TrackModel> iterator = mCurrentList.listIterator(index);

            while (iterator.hasNext()) {
                TrackModel track = iterator.next();

                if (albumKey.equals(track.getTrackAlbumKey())) {
                    iterator.remove();
                } else {
                    break;
                }
            }

            setNextTrackForMP();
        } else if (index >= 0 && index < mCurrentList.size()) {
            // check if section is before current song
            boolean beforeCurrentTrack = endIndex <= mCurrentPlayingIndex;

            ListIterator<TrackModel> iterator = mCurrentList.listIterator(index);

            while (iterator.hasNext()) {
                TrackModel track = iterator.next();

                if (albumKey.equals(track.getTrackAlbumKey())) {
                    iterator.remove();
                    if (beforeCurrentTrack) {
                        // if section is before current song update mCurrentPlayingIndex and mNextPlayingIndex
                        mCurrentPlayingIndex--;
                        mNextPlayingIndex--;
                    }
                } else {
                    break;
                }
            }
        }

        // Send new NowPlaying because playlist changed
        mPlaybackServiceStatusHelper.updateStatus();

        mPlaybackServiceStatusHelper.broadcastPlaybackServiceState(PLAYBACKSERVICESTATE.IDLE);
        mBusy = false;
    }

    /**
     * Stops the gapless mediaplayer and cancels the foreground service. Removes
     * any ongoing notification.
     */
    public void stopService() {
        // Cancel possible cancel timers
        cancelQuitAlert();

        // Save the current playback position
        mLastPosition = getTrackPosition();

        // If it is still running stop playback.
        PLAYSTATE state = getPlaybackState();
        if (state == PLAYSTATE.PLAYING || state == PLAYSTATE.PAUSE) {
            mPlayer.stop();
        }


        // Save the state of the PBS at once
        if (mCurrentList.size() > 0) {
            OdysseyServiceState serviceState = new OdysseyServiceState();

            serviceState.mTrackNumber = mCurrentPlayingIndex;
            serviceState.mTrackPosition = mLastPosition;
            serviceState.mRandomState = mRandom;
            serviceState.mRepeatState = mRepeat;
            mDatabaseManager.saveState(mCurrentList, serviceState, "auto", true);
        }

        // Final status update
        mPlaybackServiceStatusHelper.updateStatus();

        // Stops the service itself.
        stopSelf();
    }

    /**
     * @return The current random state of this service
     */
    public RANDOMSTATE getRandom() {
        return mRandom;
    }

    /**
     * @return The current repeat state of this service
     */
    public REPEATSTATE getRepeat() {
        return mRepeat;
    }

    /**
     * Enables/disables repeat function. If enabling check if end of playlist is
     * already reached and then set next track to track0.
     * <p/>
     * If disabling check if last track plays.
     */
    public void toggleRepeat() {

        // get all repeat states
        REPEATSTATE[] repeatstates = REPEATSTATE.values();

        // toggle the repeat state
        mRepeat = repeatstates[(mRepeat.ordinal() + 1) % repeatstates.length];

        // update the status
        mPlaybackServiceStatusHelper.updateStatus();

        switch (mRepeat) {
            case REPEAT_OFF:
                // If playing last track, next track must be invalid
                if (mCurrentPlayingIndex == mCurrentList.size() - 1) {
                    mNextPlayingIndex = -1;
                } else {
                    mNextPlayingIndex = mCurrentPlayingIndex + 1;
                }
                setNextTrackForMP();
                break;
            case REPEAT_ALL:
                // If playing last track, next must be first in playlist
                if (mCurrentPlayingIndex == mCurrentList.size() - 1) {
                    mNextPlayingIndex = 0;
                } else {
                    mNextPlayingIndex = mCurrentPlayingIndex + 1;
                }
                setNextTrackForMP();
                break;
            case REPEAT_TRACK:
                // Next track must be same track again
                mNextPlayingIndex = mCurrentPlayingIndex;
                setNextTrackForMP();
                break;
        }
    }

    /**
     * Enables/disables the random function. If enabling randomize next song and
     * notify the gaplessPlayer about the new track. If deactivating set check
     * if new track exists and set it to this.
     */
    public void toggleRandom() {

        // get all random states
        RANDOMSTATE[] randomstates = RANDOMSTATE.values();

        // toggle the random state
        mRandom = randomstates[(mRandom.ordinal() + 1) % randomstates.length];

        // update the status
        mPlaybackServiceStatusHelper.updateStatus();
        if (mRandom == RANDOMSTATE.RANDOM_ON) {
            randomizeNextTrack();
        } else {
            // Set nextTrack to next in list
            if ((mCurrentPlayingIndex + 1 < mCurrentList.size()) && mCurrentPlayingIndex >= 0) {
                mNextPlayingIndex = mCurrentPlayingIndex + 1;
            }
        }
        // Notify GaplessPlayer
        setNextTrackForMP();
    }

    /**
     * Returns the index of the currently playing/paused track
     */
    public int getCurrentIndex() {
        return mCurrentPlayingIndex;
    }

    /**
     * Returns current track if any is playing/paused at the moment.
     */
    public TrackModel getCurrentTrack() {
        if (mCurrentPlayingIndex >= 0 && mCurrentList.size() > mCurrentPlayingIndex) {
            return mCurrentList.get(mCurrentPlayingIndex);
        }
        return null;
    }

    /**
     * Return the current nowplaying information including the current track.
     */
    public NowPlayingInformation getNowPlayingInformation() {

        PLAYSTATE state = getPlaybackState();

        if (state == PLAYSTATE.STOPPED) {
            return new NowPlayingInformation();
        } else {
            TrackModel currentTrack = mCurrentList.get(mCurrentPlayingIndex);

            return new NowPlayingInformation(state, mCurrentPlayingIndex, mRepeat, mRandom, mCurrentList.size(), currentTrack);
        }
    }

    /**
     * Save the current playlist in mediastore
     */
    public void savePlaylist(String name) {
        mPlaybackServiceStatusHelper.broadcastPlaybackServiceState(PLAYBACKSERVICESTATE.WORKING);
        mBusy = true;

        MusicLibraryHelper.savePlaylist(name, mCurrentList, getApplicationContext());

        mPlaybackServiceStatusHelper.broadcastPlaybackServiceState(PLAYBACKSERVICESTATE.IDLE);
        mBusy = false;
    }

    /**
     * enqueue a selected playlist from mediastore
     *
     * @param playlistId the id of the selected playlist
     */
    public void enqueuePlaylist(long playlistId) {
        mPlaybackServiceStatusHelper.broadcastPlaybackServiceState(PLAYBACKSERVICESTATE.WORKING);
        mBusy = true;

        // get playlist from mediastore
        List<TrackModel> playlistTracks = MusicLibraryHelper.getTracksForPlaylist(playlistId, getApplicationContext());

        // add tracks to current playlist
        enqueueTracks(playlistTracks);

        mPlaybackServiceStatusHelper.broadcastPlaybackServiceState(PLAYBACKSERVICESTATE.IDLE);
        mBusy = false;
    }

    /**
     * enqueue a selected playlist from the selected file path
     *
     * @param path the path to a playlistfile
     */
    public void enqueuePlaylistFile(String path) {
        mPlaybackServiceStatusHelper.broadcastPlaybackServiceState(PLAYBACKSERVICESTATE.WORKING);
        mBusy = true;

        // Parse the playlist file with a parser
        PlaylistParser parser = PlaylistParserFactory.getParser(new FileModel(path));
        if (parser == null) {
            return;
        }
        ArrayList<TrackModel> playlistTracks = parser.parseList(this);

        // add tracks to current playlist
        enqueueTracks(playlistTracks);

        mPlaybackServiceStatusHelper.broadcastPlaybackServiceState(PLAYBACKSERVICESTATE.IDLE);
        mBusy = false;
    }

    /**
     * Resume the bookmark with the given timestamp
     */
    public void resumeBookmark(long timestamp) {
        mPlaybackServiceStatusHelper.broadcastPlaybackServiceState(PLAYBACKSERVICESTATE.WORKING);
        mBusy = true;

        // clear current playlist
        clearPlaylist();

        // get playlist from database
        mCurrentList = mDatabaseManager.readPlaylist(timestamp);

        // get state from database
        OdysseyServiceState state = mDatabaseManager.getState(timestamp);

        // Copy the loaded state to internal state
        mCurrentPlayingIndex = state.mTrackNumber;
        mLastPosition = state.mTrackPosition;
        mRandom = state.mRandomState;
        mRepeat = state.mRepeatState;

        // Check if playlist bounds match loaded indices
        if (mCurrentPlayingIndex < 0 || mCurrentPlayingIndex > mCurrentList.size()) {
            mCurrentPlayingIndex = -1;
        }

        mLastPlayingIndex = -1;
        mNextPlayingIndex = -1;

        // call resume and start playback
        resume();

        mPlaybackServiceStatusHelper.broadcastPlaybackServiceState(PLAYBACKSERVICESTATE.IDLE);
        mBusy = false;
    }

    /**
     * Delete the bookmark with the given timestamp from the database.
     */
    public void deleteBookmark(long timestamp) {
        mPlaybackServiceStatusHelper.broadcastPlaybackServiceState(PLAYBACKSERVICESTATE.WORKING);
        mBusy = true;

        // delete wont affect current playback
        // so just delete the state and the playlist from the database
        mDatabaseManager.removeState(timestamp);

        mPlaybackServiceStatusHelper.broadcastPlaybackServiceState(PLAYBACKSERVICESTATE.IDLE);
        mBusy = false;
    }

    /**
     * Create a bookmark with the given title and save it in the database.
     */
    public void createBookmark(String bookmarkTitle) {
        mPlaybackServiceStatusHelper.broadcastPlaybackServiceState(PLAYBACKSERVICESTATE.WORKING);
        mBusy = true;

        // grab the current state and playlist and save this as a new bookmark with the given title
        OdysseyServiceState serviceState = new OdysseyServiceState();

        // Move internal state to the new created state object
        serviceState.mTrackNumber = mCurrentPlayingIndex;
        serviceState.mTrackPosition = getTrackPosition();
        serviceState.mRandomState = mRandom;
        serviceState.mRepeatState = mRepeat;

        mDatabaseManager.saveState(mCurrentList, serviceState, bookmarkTitle, false);

        mPlaybackServiceStatusHelper.broadcastPlaybackServiceState(PLAYBACKSERVICESTATE.IDLE);
        mBusy = false;
    }

    /**
     * creates a trackmodel for a given filepath and add the track to the playlist
     *
     * @param filePath the path to the selected file
     * @param asNext   flag if the file should be enqueued as next
     */
    public void enqueueFile(String filePath, boolean asNext) {
        mPlaybackServiceStatusHelper.broadcastPlaybackServiceState(PLAYBACKSERVICESTATE.WORKING);
        mBusy = true;

<<<<<<< HEAD
        final FileModel currentFile = new FileModel(filePath);

        TrackModel track = FileExplorerHelper.getInstance().getTrackModelForFile(currentFile);

        enqueueTrack(track, asNext);
=======
        FileModel currentFile = new FileModel(filePath);

        if (currentFile.isPlaylist()) {
            // Parse the playlist file with a parser
            PlaylistParser parser = PlaylistParserFactory.getParser(currentFile);
            if (parser == null) {
                return;
            }
            ArrayList<TrackModel> playlistTracks = parser.parseList(this);

            // add tracks to current playlist
            enqueueTracks(playlistTracks);
        } else {
            TrackModel track = FileExplorerHelper.getInstance().getTrackModelForFile(getApplicationContext(), currentFile);

            enqueueTrack(track, asNext);
        }
>>>>>>> 3644344d

        mPlaybackServiceStatusHelper.broadcastPlaybackServiceState(PLAYBACKSERVICESTATE.IDLE);
        mBusy = false;

        // TODO this is unsecure
        mMetaDataLoader.getTrackListMetaData(getApplicationContext(), mCurrentList);
    }

    /**
     * creates trackmodels for a given directorypath and adds the tracks to the playlist
     *
     * @param directoryPath the path to the selected directory
     */
    public void enqueueDirectory(String directoryPath) {
        mPlaybackServiceStatusHelper.broadcastPlaybackServiceState(PLAYBACKSERVICESTATE.WORKING);
        mBusy = true;

        final FileModel currentDirectory = new FileModel(directoryPath);

        List<TrackModel> tracks = FileExplorerHelper.getInstance().getTrackModelsForFolder(getApplicationContext(), currentDirectory);

        // add tracks to current playlist
        enqueueTracks(tracks);

        mPlaybackServiceStatusHelper.broadcastPlaybackServiceState(PLAYBACKSERVICESTATE.IDLE);
        mBusy = false;

        // TODO this is unsecure
        mMetaDataLoader.getTrackListMetaData(getApplicationContext(), mCurrentList);
    }

    /**
     * creates trackmodels for a given directorypath (inclusive all subdirectories) and adds the tracks to the playlist
     *
     * @param directoryPath the path to the selected directory
     */
    public void enqueueDirectoryAndSubDirectories(String directoryPath) {
        mPlaybackServiceStatusHelper.broadcastPlaybackServiceState(PLAYBACKSERVICESTATE.WORKING);
        mBusy = true;

        final FileModel currentDirectory = new FileModel(directoryPath);

        List<TrackModel> tracks = FileExplorerHelper.getInstance().getTrackModelsForFolderAndSubFolders(getApplicationContext(), currentDirectory);

        // add tracks to current playlist
        enqueueTracks(tracks);

        mPlaybackServiceStatusHelper.broadcastPlaybackServiceState(PLAYBACKSERVICESTATE.IDLE);
        mBusy = false;

        // TODO this is unsecure
        mMetaDataLoader.getTrackListMetaData(getApplicationContext(), mCurrentList);
    }

    /**
     * Returns the playback state of the service
     */
    public PLAYSTATE getPlaybackState() {
        if (mCurrentList.size() > 0 && mCurrentPlayingIndex >= 0) {
            // Check current playback state. If playing inform all listeners and
            // check if notification is set, and set if not.
            if (mPlayer.isRunning() && (mCurrentPlayingIndex < mCurrentList.size())) {
                // Player is running and current index seems to be valid
                return PLAYSTATE.PLAYING;
            } else if (!mPlayer.isPrepared()) {
                // If a position is set but the player is not prepared yet it is clear, that the user has not played the song yet
                return PLAYSTATE.RESUMED;
            } else {
                // Only case left is that the player is paused, because a track is set AND PREPARED so it was played already
                return PLAYSTATE.PAUSE;
            }
        } else {
            // No playback because list is empty
            return PLAYSTATE.STOPPED;
        }
    }

    /**
     * Returns the working state of the service
     *
     * @return true if the service is busy else false
     */
    public boolean isBusy() {
        return mBusy;
    }

    public void hideArtwork(boolean enable) {
        mPlaybackServiceStatusHelper.hideArtwork(enable);
    }

    /**
     * Handles all the exceptions from the GaplessPlayer. For now it justs stops
     * itself and outs an Toast message to the user. Thats the best we could
     * think of now :P.
     */
    private void handlePlaybackException(GaplessPlayer.PlaybackException exception) {
        Log.v(TAG, "Exception occured: " + exception.getReason().toString());
        Toast.makeText(getBaseContext(), TAG + ":" + exception.getReason().toString(), Toast.LENGTH_LONG).show();
        // TODO better handling?
        // Stop service on exception for now
        stopService();
    }

    /**
     * Sets the index, of the track to play next,to a random generated one.
     */
    private void randomizeNextTrack() {
        // Set next index to random one
        if (mCurrentList.size() > 0) {
            mNextPlayingIndex = mRandomGenerator.nextInt(mCurrentList.size());

            // if next index equal to current index create a new random
            // index but just trying RANDOM_RETRIES times
            int counter = 0;
            while (mNextPlayingIndex == mCurrentPlayingIndex && counter < RANDOM_RETRIES) {
                mNextPlayingIndex = mRandomGenerator.nextInt(mCurrentList.size());
                counter++;
            }
        }
    }

    /**
     * Sets the next track of the GaplessPlayer to the nextTrack in the queue so
     * there can be a smooth transition from one track to the next one.
     */
    private void setNextTrackForMP() {
        // If player is not running or at least prepared, this makes no sense
        if (mPlayer.isPrepared() || mPlayer.isRunning()) {
            // Sets the next track for gapless playing
            if (mNextPlayingIndex >= 0 && mNextPlayingIndex < mCurrentList.size()) {
                try {
                    mPlayer.setNextTrack(mCurrentList.get(mNextPlayingIndex).getTrackURL());
                } catch (GaplessPlayer.PlaybackException e) {
                    handlePlaybackException(e);
                }
            } else {
                try {
                    /*
                     * No tracks remains. So set it to null. GaplessPlayer knows
                     * how to handle this :)
                     */
                    mPlayer.setNextTrack(null);
                } catch (GaplessPlayer.PlaybackException e) {
                    handlePlaybackException(e);
                }
            }
        }
    }

    public int getAudioSessionID() {
        return mPlayer.getAudioSessionID();
    }

    /**
     * Listener class for playback begin of the GaplessPlayer. Handles the
     * different scenarios: If no random playback is active, check if new track
     * is ready and set index and GaplessPlayer to it. If no track remains in
     * queue check if repeat is activated and if reset queue to track 0. If
     * not generate a random index and set GaplessPlayer to that random track.
     */
    private class PlaybackStartListener implements GaplessPlayer.OnTrackStartedListener {
        @Override
        public void onTrackStarted(String URI) {
            // Move the index to the next one
            mCurrentPlayingIndex = mNextPlayingIndex;

            if (mCurrentPlayingIndex >= 0 && mCurrentPlayingIndex < mCurrentList.size()) {
                // Broadcast simple.last.fm.scrobble broadcast about the started track
                TrackModel newTrackModel = mCurrentList.get(mCurrentPlayingIndex);
                mPlaybackServiceStatusHelper.notifyLastFM(newTrackModel, PlaybackServiceStatusHelper.SLS_STATES.SLS_START);
            }
            // Notify all the things
            mPlaybackServiceStatusHelper.updateStatus();
            if (mRandom == RANDOMSTATE.RANDOM_OFF) {
                // Check the repeat state

                switch (mRepeat) {
                    case REPEAT_OFF:
                        // Repeat off so next track is the next track in the playlist if available
                        if (mCurrentPlayingIndex + 1 < mCurrentList.size()) {
                            mNextPlayingIndex = mCurrentPlayingIndex + 1;
                        } else {
                            mNextPlayingIndex = -1;
                        }
                        break;
                    case REPEAT_ALL:
                        // Repeat playlist so set to first PL song if last song is
                        // reached
                        if (mCurrentList.size() > 0 && mCurrentPlayingIndex + 1 == mCurrentList.size()) {
                            mNextPlayingIndex = 0;
                        } else if (mCurrentList.size() > 0 && mCurrentPlayingIndex + 1 < mCurrentList.size()) {
                            // If the end of the playlist was not reached move to the next track
                            mNextPlayingIndex = mCurrentPlayingIndex + 1;
                        }
                        break;
                    case REPEAT_TRACK:
                        // Repeat track so next track is the current track
                        mNextPlayingIndex = mCurrentPlayingIndex;
                        break;
                }
            } else {
                // Random on
                randomizeNextTrack();
            }

            // Sets the next track for gapless playing
            setNextTrackForMP();

            // Check if temporary wakelock is held to prevent device from shutting down during
            // the short transition
            if (mSongTransitionWakelock.isHeld()) {
                // we could release wakelock here again, because the GaplessPlayer is now wakelocking again
                mSongTransitionWakelock.release();
            }
        }
    }

    /**
     * Listener class for the GaplessPlayer. If a track finishes playback send
     * it to the simple last.fm scrobbler. Check if this was the last track of
     * the queue and if so send an update to all the things like
     * notification,broadcastreceivers and lockscreen. Stop the service.
     */
    private class PlaybackFinishListener implements GaplessPlayer.OnTrackFinishedListener {

        @Override
        public void onTrackFinished() {
            // Remember the last track index for moving backwards in the queue.
            mLastPlayingIndex = mCurrentPlayingIndex;
            if (mCurrentList.size() > 0 && mCurrentPlayingIndex >= 0 && (mCurrentPlayingIndex < mCurrentList.size())) {
                // Broadcast simple.last.fm.scrobble broadcast about the track finish
                TrackModel item = mCurrentList.get(mCurrentPlayingIndex);
                mPlaybackServiceStatusHelper.notifyLastFM(item, PlaybackServiceStatusHelper.SLS_STATES.SLS_COMPLETE);
            }

            // No more tracks
            if (mNextPlayingIndex == -1) {
                stop();
            }
        }
    }

    /**
     * Callback method for AudioFocus changes. If audio focus change a call got
     * in or a notification for example. React to the different kinds of
     * changes. Resumes on regaining.
     */
    @Override
    public void onAudioFocusChange(int focusChange) {
        switch (focusChange) {
            case AudioManager.AUDIOFOCUS_GAIN:
                // If we are ducked at the moment, return volume to full output
                if (mIsDucked) {
                    mPlayer.setVolume(1.0f, 1.0f);
                    mIsDucked = false;
                } else if (mLostAudioFocus) {
                    // If we temporarily lost the audio focus we can resume playback here
                    resume();
                    mLostAudioFocus = false;
                }
                break;
            case AudioManager.AUDIOFOCUS_LOSS:
                // Pause playback here, because we lost audio focus (not temporarily)
                if (mPlayer.isRunning()) {
                    pause();
                }
                break;
            case AudioManager.AUDIOFOCUS_LOSS_TRANSIENT:
                // Pause audio for the moment of focus loss, will be resumed.
                if (mPlayer.isRunning()) {
                    pause();
                    mLostAudioFocus = true;
                }
                break;
            case AudioManager.AUDIOFOCUS_LOSS_TRANSIENT_CAN_DUCK:
                // We only need to duck our volume, so set it to 10%? and save that we ducked for resuming
                if (mPlayer.isRunning()) {
                    mPlayer.setVolume(0.1f, 0.1f);
                    mIsDucked = true;
                }
                break;
            default:
                break;
        }

    }

    /**
     * Callback method if the update of the meta data of all tracks in the current playlist has finished.
     *
     * @param listChanged Boolean flag if an element in the current playlist has been updated.
     */
    @Override
    public void metaDataLoaderFinished(boolean listChanged) {
        if (listChanged) {
            // Send new NowPlaying because playlist changed
            mPlaybackServiceStatusHelper.updateStatus();
        }
    }

    /**
     * Receiver class for all the different broadcasts which are able to control
     * the PlaybackService. Also the receiver for the noisy event (e.x.
     * headphone unplugging)
     */
    private class BroadcastControlReceiver extends BroadcastReceiver {

        @Override
        public void onReceive(Context context, Intent intent) {
            if (intent.getAction().equals(android.media.AudioManager.ACTION_AUDIO_BECOMING_NOISY)) {
                /* Check if audio focus is currently lost. For example an incoming call gets picked up
                and now the user disconnects the headphone. The music should not resume when the call
                is finished and the audio focus is regained.
                 */
                if (mLostAudioFocus) {
                    mLostAudioFocus = false;
                }
                pause();
            } else if (intent.getAction().equals(ACTION_PLAY)) {
                resume();
            } else if (intent.getAction().equals(ACTION_PAUSE)) {
                pause();
            } else if (intent.getAction().equals(ACTION_NEXT)) {
                setNextTrack();
            } else if (intent.getAction().equals(ACTION_PREVIOUS)) {
                setPreviousTrack();
            } else if (intent.getAction().equals(ACTION_STOP)) {
                stop();
            } else if (intent.getAction().equals(ACTION_TOGGLEPAUSE)) {
                togglePause();
            } else if (intent.getAction().equals(ACTION_QUIT)) {
                stopService();
            } else if (intent.getAction().equals(ArtworkManager.ACTION_NEW_ARTWORK_READY)) {
                // Check if artwork is for currently playing album
                String albumKey = intent.getStringExtra(ArtworkManager.INTENT_EXTRA_KEY_ALBUM_KEY);
                mPlaybackServiceStatusHelper.newAlbumArtworkReady(albumKey);
            }
        }

    }

}<|MERGE_RESOLUTION|>--- conflicted
+++ resolved
@@ -401,15 +401,11 @@
     /**
      * Directly plays uri
      */
-<<<<<<< HEAD
-    public void playURI(TrackModel track) {
+    public void playURI(String uri) {
         // Notify the user about the possible long running operation
         mPlaybackServiceStatusHelper.broadcastPlaybackServiceState(PLAYBACKSERVICESTATE.WORKING);
         mBusy = true;
 
-=======
-    public void playURI(String uri) {
->>>>>>> 3644344d
         // Clear playlist, enqueue uri, jumpto 0
         clearPlaylist();
         enqueueFile(uri, false);
@@ -948,15 +944,7 @@
         // gapless playback
         int oldSize = mCurrentList.size();
 
-<<<<<<< HEAD
         mCurrentList.add(track);
-=======
-        if (track.getTrackAlbumKey().isEmpty()) {
-            mCurrentList.add(FileExplorerHelper.getInstance().readTrackMetaData(getApplicationContext(), track.getTrackName(), track.getTrackURL()));
-        } else {
-            mCurrentList.add(track);
-        }
->>>>>>> 3644344d
         /*
          * If currently playing and playing is the last one in old playlist set
          * enqueued one to next one for gapless mediaplayback
@@ -1411,13 +1399,6 @@
         mPlaybackServiceStatusHelper.broadcastPlaybackServiceState(PLAYBACKSERVICESTATE.WORKING);
         mBusy = true;
 
-<<<<<<< HEAD
-        final FileModel currentFile = new FileModel(filePath);
-
-        TrackModel track = FileExplorerHelper.getInstance().getTrackModelForFile(currentFile);
-
-        enqueueTrack(track, asNext);
-=======
         FileModel currentFile = new FileModel(filePath);
 
         if (currentFile.isPlaylist()) {
@@ -1431,11 +1412,10 @@
             // add tracks to current playlist
             enqueueTracks(playlistTracks);
         } else {
-            TrackModel track = FileExplorerHelper.getInstance().getTrackModelForFile(getApplicationContext(), currentFile);
+            TrackModel track = FileExplorerHelper.getInstance().getTrackModelForFile(currentFile);
 
             enqueueTrack(track, asNext);
         }
->>>>>>> 3644344d
 
         mPlaybackServiceStatusHelper.broadcastPlaybackServiceState(PLAYBACKSERVICESTATE.IDLE);
         mBusy = false;
