/*
 * Copyright (C) 2016  Hendrik Borghorst & Frederik Luetkes
 *
 * This program is free software: you can redistribute it and/or modify
 * it under the terms of the GNU General Public License as published by
 * the Free Software Foundation, either version 3 of the License, or
 * (at your option) any later version.
 *
 * This program is distributed in the hope that it will be useful,
 * but WITHOUT ANY WARRANTY; without even the implied warranty of
 * MERCHANTABILITY or FITNESS FOR A PARTICULAR PURPOSE.  See the
 * GNU General Public License for more details.
 *
 * You should have received a copy of the GNU General Public License
 * along with this program.  If not, see <http://www.gnu.org/licenses/>.
 *
 */

package org.gateshipone.odyssey.utils;

import java.lang.ref.WeakReference;

import android.graphics.Bitmap;
import android.graphics.BitmapFactory;
import android.os.AsyncTask;
import android.util.Log;
import android.util.Pair;
import android.widget.ImageView;
import android.widget.ViewSwitcher;

import org.gateshipone.odyssey.artworkdatabase.ArtworkManager;
import org.gateshipone.odyssey.artworkdatabase.ImageNotFoundException;
import org.gateshipone.odyssey.models.AlbumModel;
import org.gateshipone.odyssey.models.ArtistModel;
import org.gateshipone.odyssey.models.GenericModel;
import org.gateshipone.odyssey.views.GridViewItem;

/**
 * Loader class for covers
 */
public class AsyncLoader extends AsyncTask<AsyncLoader.CoverViewHolder, Void, Bitmap> {
    private static final String TAG = AsyncLoader.class.getSimpleName();
    private CoverViewHolder mCover;

    /**
     * Wrapper class for covers
     */
    public static class CoverViewHolder {
        public String imagePath;
<<<<<<< HEAD
        public Pair<Integer, Integer> imageDimension;
        public GridViewItem gridItem;
        public ArtworkManager artworkManager;
        public GenericModel modelItem;
=======
        public ImageView coverViewReference;
        public ViewSwitcher coverViewSwitcher;
        public AsyncLoader task;
        public Pair<Integer,Integer> imageDimension;
>>>>>>> d753d507
    }

    @Override
    protected Bitmap doInBackground(CoverViewHolder... params) {
        mCover = params[0];
            Bitmap image = null;
            // Check if model item is artist or album
            if (mCover.modelItem instanceof ArtistModel) {
                ArtistModel artist = (ArtistModel)mCover.modelItem;
                String artistURL = artist.getArtistURL();
                if ( null != artistURL ) {
                    return decodeSampledBitmapFromResource(artistURL, mCover.imageDimension.first, mCover.imageDimension.second);
                }

                try {
                    // Check if image is available. If it is not yet fetched it will throw an exception
                    // If it was already searched for and not found, this will be null.
                    image = mCover.artworkManager.getArtistImage(artist);
                } catch (ImageNotFoundException e) {
                    // Check if fetching for this item is already ongoing
                    if (!artist.getFetching()) {
                        // If not set it as ongoing and request the image fetch.
                        mCover.artworkManager.fetchArtistImage(artist);
                        artist.setFetching(true);
                    }
                }
            } else if (mCover.modelItem instanceof AlbumModel) {
                AlbumModel album = (AlbumModel)mCover.modelItem;
                String albumURL = album.getAlbumArtURL();
                if ( null != albumURL ) {
                    return decodeSampledBitmapFromResource(albumURL, mCover.imageDimension.first, mCover.imageDimension.second);
                }
                try {
                    // Check if image is available. If it is not yet fetched it will throw an exception.
                    // If it was already searched for and not found, this will be null.
                    image = mCover.artworkManager.getAlbumImage(album);
                } catch (ImageNotFoundException e) {
                    // Check if fetching for this item is already ongoing
                    if (!album.getFetching()) {
                        // If not set it as ongoing and request the image fetch.
                        mCover.artworkManager.fetchAlbumImage(album);
                        album.setFetching(true);
                    }
                }
            }
            return image;

    }

    /**
     * Resize retrieved bitmap if necessary
     */
    private Bitmap decodeSampledBitmapFromResource(String pathName, int reqWidth, int reqHeight) {

        // First decode with inJustDecodeBounds=true to check dimensions
        final BitmapFactory.Options options = new BitmapFactory.Options();
        options.inJustDecodeBounds = true;

        // Calculate inSampleSize
        if (reqWidth == 0 && reqHeight == 0) {
            // check if the layout of the view already set
            options.inSampleSize = 1;
        } else {
            options.inSampleSize = calculateInSampleSize(options, reqWidth, reqHeight);
        }

        // Decode bitmap with inSampleSize set
        options.inJustDecodeBounds = false;
        return BitmapFactory.decodeFile(pathName, options);
    }

    /**
     * Calculate sample size to resize the bitmap
     */
    private int calculateInSampleSize(BitmapFactory.Options options, int reqWidth, int reqHeight) {
        // Raw height and width of image
        final int height = options.outHeight;
        final int width = options.outWidth;
        int inSampleSize = 1;

        if (height > reqHeight || width > reqWidth) {

            final int halfHeight = height / 2;
            final int halfWidth = width / 2;

            // Calculate the largest inSampleSize value that is a power of 2 and
            // keeps both height and width larger than the requested height and width.
            while ((halfHeight / inSampleSize) > reqHeight && (halfWidth / inSampleSize) > reqWidth) {
                inSampleSize *= 2;
            }
        }

        return inSampleSize;
    }

    @Override
    protected void onPostExecute(Bitmap result) {

        super.onPostExecute(result);

        // set mCover if exists
<<<<<<< HEAD
        if ( null != result ) {
            mCover.gridItem.setImage(result);
=======
        if (mCover.coverViewReference != null && result != null) {
            mCover.coverViewReference.setImageBitmap(result);
            mCover.coverViewSwitcher.setDisplayedChild(1);
>>>>>>> d753d507
        }
    }
}<|MERGE_RESOLUTION|>--- conflicted
+++ resolved
@@ -18,15 +18,10 @@
 
 package org.gateshipone.odyssey.utils;
 
-import java.lang.ref.WeakReference;
-
 import android.graphics.Bitmap;
 import android.graphics.BitmapFactory;
 import android.os.AsyncTask;
-import android.util.Log;
 import android.util.Pair;
-import android.widget.ImageView;
-import android.widget.ViewSwitcher;
 
 import org.gateshipone.odyssey.artworkdatabase.ArtworkManager;
 import org.gateshipone.odyssey.artworkdatabase.ImageNotFoundException;
@@ -47,17 +42,10 @@
      */
     public static class CoverViewHolder {
         public String imagePath;
-<<<<<<< HEAD
         public Pair<Integer, Integer> imageDimension;
         public GridViewItem gridItem;
         public ArtworkManager artworkManager;
         public GenericModel modelItem;
-=======
-        public ImageView coverViewReference;
-        public ViewSwitcher coverViewSwitcher;
-        public AsyncLoader task;
-        public Pair<Integer,Integer> imageDimension;
->>>>>>> d753d507
     }
 
     @Override
@@ -115,6 +103,7 @@
         // First decode with inJustDecodeBounds=true to check dimensions
         final BitmapFactory.Options options = new BitmapFactory.Options();
         options.inJustDecodeBounds = true;
+        BitmapFactory.decodeFile(pathName, options);
 
         // Calculate inSampleSize
         if (reqWidth == 0 && reqHeight == 0) {
@@ -159,14 +148,8 @@
         super.onPostExecute(result);
 
         // set mCover if exists
-<<<<<<< HEAD
         if ( null != result ) {
             mCover.gridItem.setImage(result);
-=======
-        if (mCover.coverViewReference != null && result != null) {
-            mCover.coverViewReference.setImageBitmap(result);
-            mCover.coverViewSwitcher.setDisplayedChild(1);
->>>>>>> d753d507
         }
     }
 }