/*
 * Copyright (C) 2016  Hendrik Borghorst & Frederik Luetkes
 *
 * This program is free software: you can redistribute it and/or modify
 * it under the terms of the GNU General Public License as published by
 * the Free Software Foundation, either version 3 of the License, or
 * (at your option) any later version.
 *
 * This program is distributed in the hope that it will be useful,
 * but WITHOUT ANY WARRANTY; without even the implied warranty of
 * MERCHANTABILITY or FITNESS FOR A PARTICULAR PURPOSE.  See the
 * GNU General Public License for more details.
 *
 * You should have received a copy of the GNU General Public License
 * along with this program.  If not, see <http://www.gnu.org/licenses/>.
 *
 */

package org.gateshipone.odyssey.activities;

import android.app.Activity;
import android.content.Intent;
import android.content.SharedPreferences;
import android.net.Uri;
import android.os.Bundle;
import android.preference.PreferenceManager;
import android.view.View;
import android.widget.TextView;

import org.gateshipone.odyssey.BuildConfig;
import org.gateshipone.odyssey.R;
import org.gateshipone.odyssey.utils.ThemeUtils;

public class OdysseyAboutActivity extends Activity {
    @Override
    protected void onCreate(Bundle savedInstanceState) {
        // Read theme preference
        SharedPreferences sharedPref = PreferenceManager.getDefaultSharedPreferences(this);
        String themePref = sharedPref.getString("pref_theme", "indigo");
        boolean darkTheme = sharedPref.getBoolean("pref_key_dark_theme",true);
        if ( darkTheme) {
            switch (themePref) {
                case "indigo":
                    setTheme(R.style.AppTheme_indigo);
                    break;
                case "orange":
                    setTheme(R.style.AppTheme_orange);
                    break;
                case "deeporange":
                    setTheme(R.style.AppTheme_deepOrange);
                    break;
                case "blue":
                    setTheme(R.style.AppTheme_blue);
                    break;
                case "darkgrey":
                    setTheme(R.style.AppTheme_darkGrey);
                    break;
                case "brown":
                    setTheme(R.style.AppTheme_brown);
                    break;
                case "lightgreen":
                    setTheme(R.style.AppTheme_lightGreen);
                    break;
                case "red":
                    setTheme(R.style.AppTheme_red);
                    break;
            }
        } else {
            switch (themePref) {
                case "indigo":
                    setTheme(R.style.AppTheme_indigo_light);
                    break;
                case "orange":
                    setTheme(R.style.AppTheme_orange_light);
                    break;
                case "deeporange":
                    setTheme(R.style.AppTheme_deepOrange_light);
                    break;
                case "blue":
                    setTheme(R.style.AppTheme_blue_light);
                    break;
                case "darkgrey":
                    setTheme(R.style.AppTheme_darkGrey_light);
                    break;
                case "brown":
                    setTheme(R.style.AppTheme_brown_light);
                    break;
                case "lightgreen":
                    setTheme(R.style.AppTheme_lightGreen_light);
                    break;
                case "red":
                    setTheme(R.style.AppTheme_red_light);
                    break;
            }
        }
        if ( themePref.equals("oleddark") ) {
            setTheme(R.style.AppTheme_oledDark);
        }
        super.onCreate(savedInstanceState);
        setContentView(R.layout.activity_odyssey_about);

        String versionName = BuildConfig.VERSION_NAME;

        ((TextView)findViewById(R.id.activity_about_version)).setText(versionName);
<<<<<<< HEAD

        findViewById(R.id.logo_musicbrainz).setOnClickListener(new View.OnClickListener() {
            @Override
            public void onClick(View view) {
                Intent urlIntent = new Intent(Intent.ACTION_VIEW);
                urlIntent.setData(Uri.parse(getResources().getString(R.string.url_musicbrainz)));
                startActivity(urlIntent);
            }
        });

        findViewById(R.id.logo_lastfm).setOnClickListener(new View.OnClickListener() {
            @Override
            public void onClick(View view) {
                Intent urlIntent = new Intent(Intent.ACTION_VIEW);
                urlIntent.setData(Uri.parse(getResources().getString(R.string.url_lastfm)));
                startActivity(urlIntent);
            }
        });

        findViewById(R.id.logo_fanarttv).setOnClickListener(new View.OnClickListener() {
            @Override
            public void onClick(View view) {
                Intent urlIntent = new Intent(Intent.ACTION_VIEW);
                urlIntent.setData(Uri.parse(getResources().getString(R.string.url_fanarttv)));
                startActivity(urlIntent);
            }
        });
=======
        getWindow().setStatusBarColor(ThemeUtils.getThemeColor(this,R.attr.odyssey_color_primary_dark));
>>>>>>> fd47286c
    }
}<|MERGE_RESOLUTION|>--- conflicted
+++ resolved
@@ -102,7 +102,7 @@
         String versionName = BuildConfig.VERSION_NAME;
 
         ((TextView)findViewById(R.id.activity_about_version)).setText(versionName);
-<<<<<<< HEAD
+        getWindow().setStatusBarColor(ThemeUtils.getThemeColor(this,R.attr.odyssey_color_primary_dark));
 
         findViewById(R.id.logo_musicbrainz).setOnClickListener(new View.OnClickListener() {
             @Override
@@ -130,8 +130,5 @@
                 startActivity(urlIntent);
             }
         });
-=======
-        getWindow().setStatusBarColor(ThemeUtils.getThemeColor(this,R.attr.odyssey_color_primary_dark));
->>>>>>> fd47286c
     }
 }