--- conflicted
+++ resolved
@@ -1051,7 +1051,33 @@
         return navId;
     }
 
-<<<<<<< HEAD
+    @Override
+    public void onPlaylistFileSelected(String name, String path) {
+        // Create fragment and give it an argument for the selected playlist
+        PlaylistTracksFragment newFragment = new PlaylistTracksFragment();
+        Bundle args = new Bundle();
+        args.putString(PlaylistTracksFragment.ARG_PLAYLISTTITLE, name);
+        args.putString(PlaylistTracksFragment.ARG_PLAYLISTPATH, path);
+
+        newFragment.setArguments(args);
+
+        android.support.v4.app.FragmentTransaction transaction = getSupportFragmentManager().beginTransaction();
+
+        // set enter / exit animation
+        newFragment.setEnterTransition(new Slide(GravityCompat.getAbsoluteGravity(GravityCompat.START, getResources().getConfiguration().getLayoutDirection())));
+        newFragment.setExitTransition(new Slide(GravityCompat.getAbsoluteGravity(GravityCompat.END, getResources().getConfiguration().getLayoutDirection())));
+
+        // Replace whatever is in the fragment_container view with this
+        // fragment,
+        // and add the transaction to the back stack so the user can navigate
+        // back
+        transaction.replace(R.id.fragment_container, newFragment);
+        transaction.addToBackStack("PlaylistTracksFragment");
+
+        // Commit the transaction
+        transaction.commit();
+    }
+
     /**
      * Check if odyssey was opened via a file.
      * <p>
@@ -1069,33 +1095,6 @@
 
             mSendedUri = null;
         }
-=======
-    @Override
-    public void onPlaylistFileSelected(String name, String path) {
-        // Create fragment and give it an argument for the selected playlist
-        PlaylistTracksFragment newFragment = new PlaylistTracksFragment();
-        Bundle args = new Bundle();
-        args.putString(PlaylistTracksFragment.ARG_PLAYLISTTITLE, name);
-        args.putString(PlaylistTracksFragment.ARG_PLAYLISTPATH, path);
-
-        newFragment.setArguments(args);
-
-        android.support.v4.app.FragmentTransaction transaction = getSupportFragmentManager().beginTransaction();
-
-        // set enter / exit animation
-        newFragment.setEnterTransition(new Slide(GravityCompat.getAbsoluteGravity(GravityCompat.START, getResources().getConfiguration().getLayoutDirection())));
-        newFragment.setExitTransition(new Slide(GravityCompat.getAbsoluteGravity(GravityCompat.END, getResources().getConfiguration().getLayoutDirection())));
-
-        // Replace whatever is in the fragment_container view with this
-        // fragment,
-        // and add the transaction to the back stack so the user can navigate
-        // back
-        transaction.replace(R.id.fragment_container, newFragment);
-        transaction.addToBackStack("PlaylistTracksFragment");
-
-        // Commit the transaction
-        transaction.commit();
->>>>>>> 4a99e91a
     }
 
     private class ServiceConnectionListener implements PlaybackServiceConnection.ConnectionNotifier {
