--- conflicted
+++ resolved
@@ -98,13 +98,10 @@
 import java.util.List;
 
 public class OdysseyMainActivity extends AppCompatActivity
-        implements NavigationView.OnNavigationItemSelectedListener, OnArtistSelectedListener, OnAlbumSelectedListener, OnPlaylistSelectedListener, OnSaveDialogListener,
-<<<<<<< HEAD
-        OnDirectorySelectedListener, OnPlaylistFileSelectedListener, NowPlayingView.NowPlayingDragStatusReceiver, SettingsFragment.OnArtworkSettingsRequestedCallback, ToolbarAndFABCallback {
-=======
-        OnDirectorySelectedListener, NowPlayingView.NowPlayingDragStatusReceiver, SettingsFragment.OnArtworkSettingsRequestedCallback, ToolbarAndFABCallback,
-        OnRecentAlbumsSelectedListener {
->>>>>>> 0e9cc590
+        implements NavigationView.OnNavigationItemSelectedListener, ToolbarAndFABCallback,
+        OnSaveDialogListener, NowPlayingView.NowPlayingDragStatusReceiver, SettingsFragment.OnArtworkSettingsRequestedCallback,
+        OnArtistSelectedListener, OnAlbumSelectedListener, OnRecentAlbumsSelectedListener,
+        OnPlaylistSelectedListener, OnPlaylistFileSelectedListener, OnDirectorySelectedListener {
 
     private ActionBarDrawerToggle mDrawerToggle;
 
