/*
 * Copyright (C) 2016  Hendrik Borghorst & Frederik Luetkes
 *
 * This program is free software: you can redistribute it and/or modify
 * it under the terms of the GNU General Public License as published by
 * the Free Software Foundation, either version 3 of the License, or
 * (at your option) any later version.
 *
 * This program is distributed in the hope that it will be useful,
 * but WITHOUT ANY WARRANTY; without even the implied warranty of
 * MERCHANTABILITY or FITNESS FOR A PARTICULAR PURPOSE.  See the
 * GNU General Public License for more details.
 *
 * You should have received a copy of the GNU General Public License
 * along with this program.  If not, see <http://www.gnu.org/licenses/>.
 *
 */

package org.gateshipone.odyssey.fragments;

import android.content.Context;
import android.graphics.Bitmap;
import android.graphics.drawable.Drawable;
import android.os.Bundle;
import android.os.RemoteException;
import android.support.v4.content.Loader;
import android.support.v4.graphics.drawable.DrawableCompat;
import android.view.ContextMenu;
import android.view.LayoutInflater;
import android.view.Menu;
import android.view.MenuInflater;
import android.view.MenuItem;
import android.view.View;
import android.view.ViewGroup;
import android.widget.AdapterView;
import android.widget.ListView;

import org.gateshipone.odyssey.R;
import org.gateshipone.odyssey.adapter.TracksListViewAdapter;
import org.gateshipone.odyssey.listener.OnArtistSelectedListener;
import org.gateshipone.odyssey.listener.ToolbarAndFABCallback;
import org.gateshipone.odyssey.loaders.TrackLoader;
import org.gateshipone.odyssey.models.AlbumModel;
import org.gateshipone.odyssey.models.TrackModel;
import org.gateshipone.odyssey.utils.CoverBitmapLoader;
import org.gateshipone.odyssey.utils.MusicLibraryHelper;
import org.gateshipone.odyssey.utils.ThemeUtils;

import java.util.List;

public class AlbumTracksFragment extends OdysseyFragment<TrackModel> implements AdapterView.OnItemClickListener, CoverBitmapLoader.CoverBitmapListener {

    /**
     * Listener to open an artist
     */
    private OnArtistSelectedListener mArtistSelectedCallback;

    /**
     * Key values for arguments of the fragment
     */
    // FIXME move to separate class to get unified constants?
    public final static String ARG_ALBUMKEY = "albumkey";
    public final static String ARG_ALBUMTITLE = "albumtitle";
    public final static String ARG_ALBUMART = "albumart";
    public final static String ARG_ALBUMARTIST = "albumartist";

    /**
     * The information of the displayed album
     */
    private String mAlbumTitle = "";
    private String mAlbumArtURL = "";
    private String mArtistName = "";
    private String mAlbumKey = "";

    private CoverBitmapLoader mBitmapLoader;

    /**
     * Called to create instantiate the UI of the fragment.
     */
    @Override
    public View onCreateView(LayoutInflater inflater, ViewGroup container, Bundle savedInstanceState) {
        // Inflate the layout for this fragment
        View rootView = inflater.inflate(R.layout.list_linear, container, false);

        // get listview
        ListView albumTracksListView = (ListView) rootView.findViewById(R.id.list_linear_listview);

        mAdapter = new TracksListViewAdapter(getActivity());

        albumTracksListView.setAdapter(mAdapter);

        albumTracksListView.setOnItemClickListener(this);

        registerForContextMenu(albumTracksListView);

        // set up toolbar
        Bundle args = getArguments();

        mAlbumTitle = args.getString(ARG_ALBUMTITLE);
        mArtistName = args.getString(ARG_ALBUMARTIST);
        mAlbumArtURL = args.getString(ARG_ALBUMART);
        mAlbumKey = args.getString(ARG_ALBUMKEY);

        setHasOptionsMenu(true);

        mBitmapLoader = new CoverBitmapLoader(getContext(), this);

        return rootView;
    }

    /**
     * Called when the fragment is first attached to its context.
     */
    @Override
    public void onAttach(Context context) {
        super.onAttach(context);

        // This makes sure that the container activity has implemented
        // the callback interface. If not, it throws an exception
        try {
            mArtistSelectedCallback = (OnArtistSelectedListener) context;
        } catch (ClassCastException e) {
            throw new ClassCastException(context.toString() + " must implement OnArtistSelectedListener");
        }

        try {
            mToolbarAndFABCallback = (ToolbarAndFABCallback) context;
        } catch (ClassCastException e) {
            throw new ClassCastException(context.toString() + " must implement ToolbarAndFABCallback");
        }
    }

    /**
     * Called when the fragment resumes.
     * <p/>
     * Set up toolbar and play button.
     */
    @Override
    public void onResume() {
        super.onResume();

<<<<<<< HEAD
        if (mToolbarAndFABCallback != null) {
            // set toolbar behaviour and title
            mToolbarAndFABCallback.setupToolbar(mAlbumTitle, false, false, false);
            // set up play button
            mToolbarAndFABCallback.setupFAB(new View.OnClickListener() {
                @Override
                public void onClick(View v) {
                    playAlbum(0);
                }
            });
=======
        // set toolbar behaviour and title
        OdysseyMainActivity activity = (OdysseyMainActivity) getActivity();
        if (!mAlbumArtURL.isEmpty()) {
            activity.setUpToolbar(mAlbumTitle, false, false, true);
            activity.setToolbarImage(Drawable.createFromPath(mAlbumArtURL));
        } else {
            activity.setUpToolbar(mAlbumTitle, false, false, false);
>>>>>>> fd47286c
        }

        AlbumModel album = new AlbumModel(mAlbumTitle, mAlbumArtURL, mArtistName, mAlbumKey, -1);
        mBitmapLoader.getAlbumImage(album);
    }

    /**
     * This method creates a new loader for this fragment.
     *
     * @param id     The id of the loader
     * @param bundle Optional arguments
     * @return Return a new Loader instance that is ready to start loading.
     */
    @Override
    public Loader<List<TrackModel>> onCreateLoader(int id, Bundle bundle) {
        return new TrackLoader(getActivity(), mAlbumKey);
    }

    /**
     * Play the album from the current position.
     */
    @Override
    public void onItemClick(AdapterView<?> parent, View view, int position, long id) {
        playAlbum(position);
    }

    /**
     * Create the context menu.
     */
    @Override
    public void onCreateContextMenu(ContextMenu menu, View v, ContextMenu.ContextMenuInfo menuInfo) {
        super.onCreateContextMenu(menu, v, menuInfo);
        MenuInflater inflater = getActivity().getMenuInflater();
        inflater.inflate(R.menu.context_menu_album_tracks_fragment, menu);
    }

    /**
     * Hook called when an menu item in the context menu is selected.
     *
     * @param item The menu item that was selected.
     * @return True if the hook was consumed here.
     */
    @Override
    public boolean onContextItemSelected(MenuItem item) {
        AdapterView.AdapterContextMenuInfo info = (AdapterView.AdapterContextMenuInfo) item.getMenuInfo();

        if (info == null) {
            return super.onContextItemSelected(item);
        }

        switch (item.getItemId()) {
            case R.id.fragment_album_tracks_action_enqueue:
                enqueueTrack(info.position, false);
                return true;
            case R.id.fragment_album_tracks_action_enqueueasnext:
                enqueueTrack(info.position, true);
                return true;
            case R.id.fragment_album_tracks_action_showartist:
                showArtist(info.position);
                return true;
            default:
                return super.onContextItemSelected(item);
        }
    }

    /**
     * Initialize the options menu.
     * Be sure to call {@link #setHasOptionsMenu} before.
     *
     * @param menu         The container for the custom options menu.
     * @param menuInflater The inflater to instantiate the layout.
     */
    @Override
    public void onCreateOptionsMenu(Menu menu, MenuInflater menuInflater) {
        // Inflate the menu; this adds items to the action bar if it is present.
        menuInflater.inflate(R.menu.options_menu_album_tracks_fragment, menu);

        // get tint color
        int tintColor = ThemeUtils.getThemeColor(getContext(), R.attr.odyssey_color_text_accent);

        Drawable drawable = menu.findItem(R.id.action_add_album).getIcon();
        drawable = DrawableCompat.wrap(drawable);
        DrawableCompat.setTint(drawable, tintColor);
        menu.findItem(R.id.action_add_album).setIcon(drawable);

        super.onCreateOptionsMenu(menu, menuInflater);
    }

    /**
     * Hook called when an menu item in the options menu is selected.
     *
     * @param item The menu item that was selected.
     * @return True if the hook was consumed here.
     */
    @Override
    public boolean onOptionsItemSelected(MenuItem item) {
        switch (item.getItemId()) {
            case R.id.action_add_album:
                enqueueAlbum();
                return true;
        }

        return super.onOptionsItemSelected(item);
    }

    /**
     * Open a fragment for the artist of the selected album.
     *
     * @param position the position of the selected album in the adapter
     */
    private void showArtist(int position) {
        // identify current artist

        TrackModel clickedTrack = (TrackModel) mAdapter.getItem(position);
        String artistTitle = clickedTrack.getTrackArtistName();

        long artistID = MusicLibraryHelper.getArtistIDFromName(artistTitle, getActivity());

        // Send the event to the host activity
        mArtistSelectedCallback.onArtistSelected(artistTitle, artistID);
    }

    /**
     * Call the PBS to enqueue the selected track.
     *
     * @param position the position of the selected track in the adapter
     * @param asNext   flag if the track should be enqueued as next
     */
    private void enqueueTrack(int position, boolean asNext) {

        TrackModel track = (TrackModel) mAdapter.getItem(position);

        try {
            mServiceConnection.getPBS().enqueueTrack(track, asNext);
        } catch (RemoteException e) {
            // TODO Auto-generated catch block
            e.printStackTrace();
        }
    }

    /**
     * Call the PBS to enqueue the complete album.
     */
    private void enqueueAlbum() {
        // Enqueue complete album

        try {
            mServiceConnection.getPBS().enqueueAlbum(mAlbumKey);
        } catch (RemoteException e) {
            // TODO Auto-generated catch block
            e.printStackTrace();
        }
    }

    /**
     * Call the PBS to play the complete album and starts with the selected track.
     * A previous playlist will be cleared.
     *
     * @param position the position of the selected track in the adapter
     */
    private void playAlbum(int position) {
        // clear playlist and play current album

        try {
            mServiceConnection.getPBS().clearPlaylist();
            enqueueAlbum();
            mServiceConnection.getPBS().jumpTo(position);
        } catch (RemoteException e1) {
            // TODO Auto-generated catch block
            e1.printStackTrace();
        }
    }

    @Override
    public void receiveBitmap(final Bitmap bm) {
        if (bm != null && mToolbarAndFABCallback != null) {
            getActivity().runOnUiThread(new Runnable() {
                @Override
                public void run() {
                    // set toolbar behaviour and title
                    mToolbarAndFABCallback.setupToolbar(mAlbumTitle, false, false, true);
                    // set toolbar image
                    mToolbarAndFABCallback.setupToolbarImage(bm);
                }
            });
        }
    }
}<|MERGE_RESOLUTION|>--- conflicted
+++ resolved
@@ -139,7 +139,6 @@
     public void onResume() {
         super.onResume();
 
-<<<<<<< HEAD
         if (mToolbarAndFABCallback != null) {
             // set toolbar behaviour and title
             mToolbarAndFABCallback.setupToolbar(mAlbumTitle, false, false, false);
@@ -150,15 +149,6 @@
                     playAlbum(0);
                 }
             });
-=======
-        // set toolbar behaviour and title
-        OdysseyMainActivity activity = (OdysseyMainActivity) getActivity();
-        if (!mAlbumArtURL.isEmpty()) {
-            activity.setUpToolbar(mAlbumTitle, false, false, true);
-            activity.setToolbarImage(Drawable.createFromPath(mAlbumArtURL));
-        } else {
-            activity.setUpToolbar(mAlbumTitle, false, false, false);
->>>>>>> fd47286c
         }
 
         AlbumModel album = new AlbumModel(mAlbumTitle, mAlbumArtURL, mArtistName, mAlbumKey, -1);
