--- conflicted
+++ resolved
@@ -107,11 +107,7 @@
 
         <service android:name=".mediascanner.MediaScannerService"
             android:exported="false"
-<<<<<<< HEAD
-            android:process=":serviceProcess"/>
-=======
             android:process=":mediascanProcess"/>
->>>>>>> 04a622d8
     </application>
 
 </manifest>