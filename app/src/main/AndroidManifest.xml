<?xml version="1.0" encoding="utf-8"?><!--
  ~ Copyright (C) 2017 Team Gateship-One
  ~ (Hendrik Borghorst & Frederik Luetkes)
  ~
  ~ The AUTHORS.md file contains a detailed contributors list:
  ~ <https://github.com/gateship-one/odyssey/blob/master/AUTHORS.md>
  ~
  ~ This program is free software: you can redistribute it and/or modify
  ~ it under the terms of the GNU General Public License as published by
  ~ the Free Software Foundation, either version 3 of the License, or
  ~ (at your option) any later version.
  ~
  ~ This program is distributed in the hope that it will be useful,
  ~ but WITHOUT ANY WARRANTY; without even the implied warranty of
  ~ MERCHANTABILITY or FITNESS FOR A PARTICULAR PURPOSE.  See the
  ~ GNU General Public License for more details.
  ~
  ~ You should have received a copy of the GNU General Public License
  ~ along with this program.  If not, see <http://www.gnu.org/licenses/>.
  ~
  -->

<manifest xmlns:android="http://schemas.android.com/apk/res/android"
    xmlns:tools="http://schemas.android.com/tools"
    package="org.gateshipone.odyssey">

    <uses-permission android:name="android.permission.READ_EXTERNAL_STORAGE" />
    <uses-permission android:name="android.permission.WRITE_EXTERNAL_STORAGE" />
    <uses-permission android:name="android.permission.WAKE_LOCK" />
    <uses-permission android:name="android.permission.INTERNET" />
    <uses-permission android:name="android.permission.ACCESS_NETWORK_STATE" />

    <application
        android:allowBackup="true"
        android:icon="@mipmap/ic_launcher"
        android:label="@string/app_name"
        android:largeHeap="true"
        android:supportsRtl="true"
        android:theme="@style/AppTheme.indigo"
        tools:ignore="AllowBackup">

        <activity
            android:name=".activities.OdysseySplashActivity"
            android:label="@string/app_name"
            android:theme="@style/SplashTheme">
            <intent-filter>
                <action android:name="android.intent.action.MAIN" />

                <category android:name="android.intent.category.LAUNCHER" />
            </intent-filter>
<<<<<<< HEAD
            <intent-filter tools:ignore="GoogleAppIndexingWarning">
                <action android:name="android.intent.action.VIEW" />
                <category android:name="android.intent.category.DEFAULT" />
                <data android:mimeType="audio/mpeg" />
            </intent-filter>
            <intent-filter tools:ignore="GoogleAppIndexingWarning">
                <action android:name="android.intent.action.VIEW" />
                <category android:name="android.intent.category.DEFAULT" />
                <data android:mimeType="audio/mp4" />
            </intent-filter>
            <intent-filter tools:ignore="GoogleAppIndexingWarning">
                <action android:name="android.intent.action.VIEW" />
                <category android:name="android.intent.category.DEFAULT" />
                <data android:mimeType="audio/x-wav" />
            </intent-filter>
            <intent-filter tools:ignore="GoogleAppIndexingWarning">
                <action android:name="android.intent.action.VIEW" />
                <category android:name="android.intent.category.DEFAULT" />
                <data android:mimeType="audio/ogg" />
            </intent-filter>
            <intent-filter tools:ignore="GoogleAppIndexingWarning">
                <action android:name="android.intent.action.VIEW" />
                <category android:name="android.intent.category.DEFAULT" />
                <data android:mimeType="application/ogg" />
            </intent-filter>
            <intent-filter tools:ignore="GoogleAppIndexingWarning">
                <action android:name="android.intent.action.VIEW" />
                <category android:name="android.intent.category.DEFAULT" />
                <data android:mimeType="audio/aac" />
            </intent-filter>
            <intent-filter tools:ignore="GoogleAppIndexingWarning">
                <action android:name="android.intent.action.VIEW" />
                <category android:name="android.intent.category.DEFAULT" />
                <data android:mimeType="audio/aac-adts" />
            </intent-filter>
            <intent-filter tools:ignore="GoogleAppIndexingWarning">
                <action android:name="android.intent.action.VIEW" />
                <category android:name="android.intent.category.DEFAULT" />
                <data android:mimeType="audio/x-matroska" />
            </intent-filter>
            <intent-filter tools:ignore="GoogleAppIndexingWarning">
                <action android:name="android.intent.action.VIEW" />
                <category android:name="android.intent.category.DEFAULT" />
                <data android:mimeType="audio/midi" />
            </intent-filter>
            <intent-filter tools:ignore="GoogleAppIndexingWarning">
                <action android:name="android.intent.action.VIEW" />
                <category android:name="android.intent.category.DEFAULT" />
                <data android:mimeType="audio/flac" />
=======
            <intent-filter>
                <action android:name="android.intent.action.MAIN" />
                <action android:name="android.intent.action.MUSIC_PLAYER" />

                <category android:name="android.intent.category.LAUNCHER" />
                <category android:name="android.intent.category.APP_MUSIC" />
                <category android:name="android.intent.category.DEFAULT" />
>>>>>>> 0ab0dbab
            </intent-filter>
        </activity>
        <activity
            android:name=".activities.OdysseyMainActivity"
            android:label="@string/app_name" />
        <activity
            android:name=".activities.OdysseyAboutActivity"
            android:label="About"
            android:parentActivityName=".activities.OdysseyMainActivity" />
        <activity
            android:name=".activities.OdysseyContributorsActivity"
            android:label="Contributors"
            android:parentActivityName=".activities.OdysseyMainActivity" />

        <service
            android:name=".playbackservice.PlaybackService"
            android:exported="false"
            android:label="OdysseyPlaybackService"
            android:process=":serviceProcess">
            <intent-filter>
                <action android:name="org.gateshipone.odyssey.playbackservice.IOdysseyPlaybackService" />
                <action android:name="android.media.AUDIO_BECOMING_NOISY" />
                <action android:name="org.gateshipone.odyssey.newtrackinfo" />
                <action android:name="org.gateshipone.odyssey.togglepause" />
                <action android:name="org.gateshipone.odyssey.stop" />
                <action android:name="org.gateshipone.odyssey.previous" />
                <action android:name="org.gateshipone.odyssey.next" />
            </intent-filter>
        </service>
        <service
            android:name=".artworkdatabase.BulkDownloadService"
            android:exported="false"
            android:process=":downloadProcess" />
        <service
            android:name=".mediascanner.MediaScannerService"
            android:exported="false"
            android:process=":mediascanProcess" />

        <receiver android:name=".playbackservice.RemoteControlReceiver">
            <intent-filter>
                <action android:name="android.intent.action.MEDIA_BUTTON" />
            </intent-filter>
        </receiver>
        <receiver android:name=".widget.OdysseyWidgetProvider">
            <intent-filter>
                <action android:name="android.appwidget.action.APPWIDGET_UPDATE" />
                <action android:name="org.gateshipone.odyssey.newtrackinfo" />
                <action android:name="org.gateshipone.odyssey.hideartworkchanged" />
                <action android:name="org.gateshipone.odyssey.togglepause" />
                <action android:name="org.gateshipone.odyssey.stop" />
                <action android:name="org.gateshipone.odyssey.previous" />
                <action android:name="org.gateshipone.odyssey.next" />
                <action android:name="org.gateshipone.odyssey.action_new_artwork_ready" />
            </intent-filter>

            <meta-data
                android:name="android.appwidget.provider"
                android:resource="@xml/widget_big_info" />
        </receiver>
    </application>

</manifest><|MERGE_RESOLUTION|>--- conflicted
+++ resolved
@@ -48,7 +48,14 @@
 
                 <category android:name="android.intent.category.LAUNCHER" />
             </intent-filter>
-<<<<<<< HEAD
+            <intent-filter>
+                <action android:name="android.intent.action.MAIN" />
+                <action android:name="android.intent.action.MUSIC_PLAYER" />
+
+                <category android:name="android.intent.category.LAUNCHER" />
+                <category android:name="android.intent.category.APP_MUSIC" />
+                <category android:name="android.intent.category.DEFAULT" />
+            </intent-filter>
             <intent-filter tools:ignore="GoogleAppIndexingWarning">
                 <action android:name="android.intent.action.VIEW" />
                 <category android:name="android.intent.category.DEFAULT" />
@@ -98,15 +105,6 @@
                 <action android:name="android.intent.action.VIEW" />
                 <category android:name="android.intent.category.DEFAULT" />
                 <data android:mimeType="audio/flac" />
-=======
-            <intent-filter>
-                <action android:name="android.intent.action.MAIN" />
-                <action android:name="android.intent.action.MUSIC_PLAYER" />
-
-                <category android:name="android.intent.category.LAUNCHER" />
-                <category android:name="android.intent.category.APP_MUSIC" />
-                <category android:name="android.intent.category.DEFAULT" />
->>>>>>> 0ab0dbab
             </intent-filter>
         </activity>
         <activity
