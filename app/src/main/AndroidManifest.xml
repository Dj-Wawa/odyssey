<?xml version="1.0" encoding="utf-8"?><!--
  ~ Copyright (C) 2017 Team Gateship-One
  ~ (Hendrik Borghorst & Frederik Luetkes)
  ~
  ~ The AUTHORS.md file contains a detailed contributors list:
  ~ <https://github.com/gateship-one/odyssey/blob/master/AUTHORS.md>
  ~
  ~ This program is free software: you can redistribute it and/or modify
  ~ it under the terms of the GNU General Public License as published by
  ~ the Free Software Foundation, either version 3 of the License, or
  ~ (at your option) any later version.
  ~
  ~ This program is distributed in the hope that it will be useful,
  ~ but WITHOUT ANY WARRANTY; without even the implied warranty of
  ~ MERCHANTABILITY or FITNESS FOR A PARTICULAR PURPOSE.  See the
  ~ GNU General Public License for more details.
  ~
  ~ You should have received a copy of the GNU General Public License
  ~ along with this program.  If not, see <http://www.gnu.org/licenses/>.
  ~
  -->

<manifest xmlns:android="http://schemas.android.com/apk/res/android"
    xmlns:tools="http://schemas.android.com/tools"
    package="org.gateshipone.odyssey">

    <uses-permission android:name="android.permission.READ_EXTERNAL_STORAGE" />
    <uses-permission android:name="android.permission.WRITE_EXTERNAL_STORAGE" />
    <uses-permission android:name="android.permission.WAKE_LOCK" />
    <uses-permission android:name="android.permission.INTERNET" />
    <uses-permission android:name="android.permission.ACCESS_NETWORK_STATE" />

    <application
        android:allowBackup="true"
        android:icon="@mipmap/ic_launcher"
        android:label="@string/app_name"
        android:largeHeap="true"
        android:supportsRtl="true"
        android:theme="@style/AppTheme.indigo"
        tools:ignore="AllowBackup">

        <activity
            android:name=".activities.OdysseySplashActivity"
            android:label="@string/app_name"
            android:theme="@style/SplashTheme">
            <intent-filter>
                <action android:name="android.intent.action.MAIN" />
                <action android:name="android.intent.action.MUSIC_PLAYER" />

                <category android:name="android.intent.category.LAUNCHER" />
                <category android:name="android.intent.category.APP_MUSIC" />
                <category android:name="android.intent.category.DEFAULT" />
            </intent-filter>
            <intent-filter tools:ignore="GoogleAppIndexingWarning">
                <action android:name="android.intent.action.VIEW" />
                <category android:name="android.intent.category.DEFAULT" />
                <data android:mimeType="audio/mpeg" />
            </intent-filter>
            <intent-filter tools:ignore="GoogleAppIndexingWarning">
                <action android:name="android.intent.action.VIEW" />
                <category android:name="android.intent.category.DEFAULT" />
                <data android:mimeType="audio/mp4" />
            </intent-filter>
            <intent-filter tools:ignore="GoogleAppIndexingWarning">
                <action android:name="android.intent.action.VIEW" />
                <category android:name="android.intent.category.DEFAULT" />
                <data android:mimeType="audio/x-wav" />
            </intent-filter>
            <intent-filter tools:ignore="GoogleAppIndexingWarning">
                <action android:name="android.intent.action.VIEW" />
                <category android:name="android.intent.category.DEFAULT" />
                <data android:mimeType="audio/ogg" />
            </intent-filter>
            <intent-filter tools:ignore="GoogleAppIndexingWarning">
                <action android:name="android.intent.action.VIEW" />
                <category android:name="android.intent.category.DEFAULT" />
                <data android:mimeType="application/ogg" />
            </intent-filter>
            <intent-filter tools:ignore="GoogleAppIndexingWarning">
                <action android:name="android.intent.action.VIEW" />
                <category android:name="android.intent.category.DEFAULT" />
                <data android:mimeType="audio/aac" />
            </intent-filter>
            <intent-filter tools:ignore="GoogleAppIndexingWarning">
                <action android:name="android.intent.action.VIEW" />
                <category android:name="android.intent.category.DEFAULT" />
                <data android:mimeType="audio/aac-adts" />
            </intent-filter>
            <intent-filter tools:ignore="GoogleAppIndexingWarning">
                <action android:name="android.intent.action.VIEW" />
                <category android:name="android.intent.category.DEFAULT" />
                <data android:mimeType="audio/x-matroska" />
            </intent-filter>
            <intent-filter tools:ignore="GoogleAppIndexingWarning">
                <action android:name="android.intent.action.VIEW" />
                <category android:name="android.intent.category.DEFAULT" />
                <data android:mimeType="audio/midi" />
            </intent-filter>
            <intent-filter tools:ignore="GoogleAppIndexingWarning">
                <action android:name="android.intent.action.VIEW" />
                <category android:name="android.intent.category.DEFAULT" />
                <data android:mimeType="audio/flac" />
            </intent-filter>
        </activity>
        <activity
            android:name=".activities.OdysseyMainActivity"
<<<<<<< HEAD
            android:label="@string/app_name">
            <intent-filter tools:ignore="GoogleAppIndexingWarning">
                <action android:name="android.intent.action.VIEW" />
                <category android:name="android.intent.category.DEFAULT" />
                <data android:mimeType="audio/*" />
            </intent-filter>
        </activity>
=======
            android:label="@string/app_name" />
        <activity
            android:name=".activities.OdysseyAboutActivity"
            android:label="About"
            android:parentActivityName=".activities.OdysseyMainActivity" />
>>>>>>> 3644344d
        <activity
            android:name=".activities.OdysseyAboutActivity"
            android:label="About"
            android:parentActivityName=".activities.OdysseyMainActivity" />
        <activity
            android:name=".activities.OdysseyContributorsActivity"
            android:label="Contributors"
            android:parentActivityName=".activities.OdysseyMainActivity" />

        <service
            android:name=".playbackservice.PlaybackService"
            android:exported="false"
            android:label="OdysseyPlaybackService"
            android:process=":serviceProcess">
            <intent-filter>
                <action android:name="org.gateshipone.odyssey.playbackservice.IOdysseyPlaybackService" />
                <action android:name="android.media.AUDIO_BECOMING_NOISY" />
                <action android:name="org.gateshipone.odyssey.newtrackinfo" />
                <action android:name="org.gateshipone.odyssey.togglepause" />
                <action android:name="org.gateshipone.odyssey.stop" />
                <action android:name="org.gateshipone.odyssey.previous" />
                <action android:name="org.gateshipone.odyssey.next" />
            </intent-filter>
        </service>
        <service
            android:name=".artworkdatabase.BulkDownloadService"
            android:exported="false"
            android:process=":downloadProcess" />
        <service
            android:name=".mediascanner.MediaScannerService"
            android:exported="false"
            android:process=":mediascanProcess" />

        <receiver android:name=".playbackservice.RemoteControlReceiver">
            <intent-filter>
                <action android:name="android.intent.action.MEDIA_BUTTON" />
            </intent-filter>
        </receiver>
        <receiver android:name=".widget.OdysseyWidgetProvider">
            <intent-filter>
                <action android:name="android.appwidget.action.APPWIDGET_UPDATE" />
                <action android:name="org.gateshipone.odyssey.newtrackinfo" />
                <action android:name="org.gateshipone.odyssey.hideartworkchanged" />
                <action android:name="org.gateshipone.odyssey.togglepause" />
                <action android:name="org.gateshipone.odyssey.stop" />
                <action android:name="org.gateshipone.odyssey.previous" />
                <action android:name="org.gateshipone.odyssey.next" />
                <action android:name="org.gateshipone.odyssey.action_new_artwork_ready" />
            </intent-filter>

            <meta-data
                android:name="android.appwidget.provider"
                android:resource="@xml/widget_big_info" />
        </receiver>
    </application>

</manifest><|MERGE_RESOLUTION|>--- conflicted
+++ resolved
@@ -104,21 +104,7 @@
         </activity>
         <activity
             android:name=".activities.OdysseyMainActivity"
-<<<<<<< HEAD
-            android:label="@string/app_name">
-            <intent-filter tools:ignore="GoogleAppIndexingWarning">
-                <action android:name="android.intent.action.VIEW" />
-                <category android:name="android.intent.category.DEFAULT" />
-                <data android:mimeType="audio/*" />
-            </intent-filter>
-        </activity>
-=======
             android:label="@string/app_name" />
-        <activity
-            android:name=".activities.OdysseyAboutActivity"
-            android:label="About"
-            android:parentActivityName=".activities.OdysseyMainActivity" />
->>>>>>> 3644344d
         <activity
             android:name=".activities.OdysseyAboutActivity"
             android:label="About"
